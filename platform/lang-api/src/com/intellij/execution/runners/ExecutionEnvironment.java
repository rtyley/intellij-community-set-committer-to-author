<<<<<<< HEAD
/*
 * Copyright 2000-2009 JetBrains s.r.o.
 *
 * Licensed under the Apache License, Version 2.0 (the "License");
 * you may not use this file except in compliance with the License.
 * You may obtain a copy of the License at
 *
 * http://www.apache.org/licenses/LICENSE-2.0
 *
 * Unless required by applicable law or agreed to in writing, software
 * distributed under the License is distributed on an "AS IS" BASIS,
 * WITHOUT WARRANTIES OR CONDITIONS OF ANY KIND, either express or implied.
 * See the License for the specific language governing permissions and
 * limitations under the License.
 */

package com.intellij.execution.runners;

import com.intellij.execution.*;
import com.intellij.execution.configurations.ConfigurationPerRunnerSettings;
import com.intellij.execution.configurations.RunProfile;
import com.intellij.execution.configurations.RunProfileState;
import com.intellij.execution.configurations.RunnerSettings;
import com.intellij.execution.ui.RunContentDescriptor;
import com.intellij.openapi.actionSystem.DataContext;
import com.intellij.openapi.actionSystem.PlatformDataKeys;
import com.intellij.openapi.project.Project;
import org.jetbrains.annotations.NonNls;
import org.jetbrains.annotations.NotNull;
import org.jetbrains.annotations.Nullable;
import org.jetbrains.annotations.TestOnly;


public class ExecutionEnvironment {
  @Nullable private final Project myProject;

  @NotNull private RunProfile myRunProfile;
  @NotNull private ExecutionTarget myTarget;

  @Nullable private RunnerSettings myRunnerSettings;
  @Nullable private ConfigurationPerRunnerSettings myConfigurationSettings;
  @Nullable private RunnerAndConfigurationSettings myRunnerAndConfigurationSettings;
  @Nullable private final RunContentDescriptor myContentToReuse;

  @TestOnly
  public ExecutionEnvironment() {
    myProject = null;
    myContentToReuse = null;
  }

  public ExecutionEnvironment(@NotNull final ProgramRunner runner,
                              @NotNull final RunnerAndConfigurationSettings configuration,
                              @Nullable Project project) {
    this(runner, DefaultExecutionTarget.INSTANCE, configuration, project);
  }

  public ExecutionEnvironment(@NotNull final ProgramRunner runner,
                              @NotNull final ExecutionTarget target,
                              @NotNull final RunnerAndConfigurationSettings configuration,
                              Project project) {
    this(configuration.getConfiguration(),
         target,
         project,
         configuration.getRunnerSettings(runner),
         configuration.getConfigurationSettings(runner),
         null,
         configuration);
  }

  public ExecutionEnvironment(@NotNull RunProfile runProfile,
                              @Nullable Project project,
                              @Nullable RunnerSettings runnerSettings,
                              @Nullable ConfigurationPerRunnerSettings configurationSettings,
                              @Nullable RunContentDescriptor contentToReuse) {
    this(runProfile, project, runnerSettings, configurationSettings, contentToReuse, null);
  }

  public ExecutionEnvironment(@NotNull RunProfile runProfile,
                              @Nullable Project project,
                              @Nullable RunnerSettings runnerSettings,
                              @Nullable ConfigurationPerRunnerSettings configurationSettings,
                              @Nullable RunContentDescriptor contentToReuse,
                              @Nullable RunnerAndConfigurationSettings settings) {
    this(runProfile, DefaultExecutionTarget.INSTANCE, project, runnerSettings, configurationSettings, contentToReuse, settings);
  }

  public ExecutionEnvironment(@NotNull RunProfile runProfile,
                              @NotNull ExecutionTarget target,
                              @Nullable Project project,
                              @Nullable RunnerSettings runnerSettings,
                              @Nullable ConfigurationPerRunnerSettings configurationSettings,
                              @Nullable RunContentDescriptor contentToReuse,
                              @Nullable RunnerAndConfigurationSettings settings) {
    myTarget = target;
    myRunProfile = runProfile;
    myRunnerSettings = runnerSettings;
    myConfigurationSettings = configurationSettings;
    myProject = project;
    myContentToReuse = contentToReuse;
    myRunnerAndConfigurationSettings = settings;
  }

  /**
   * @deprecated use {@link #ExecutionEnvironment(ProgramRunner, com.intellij.execution.RunnerAndConfigurationSettings, com.intellij.openapi.project.Project)}
   */
  @Deprecated
  public ExecutionEnvironment(@NotNull final ProgramRunner runner,
                              @NotNull final RunnerAndConfigurationSettings configuration,
                              @NotNull final DataContext context) {
    this(configuration.getConfiguration(),
         PlatformDataKeys.PROJECT.getData(context),
         configuration.getRunnerSettings(runner),
         configuration.getConfigurationSettings(runner),
         null,
         configuration);
  }

  /**
   * @deprecated use {@link #ExecutionEnvironment(com.intellij.execution.configurations.RunProfile, com.intellij.openapi.project.Project, com.intellij.execution.configurations.RunnerSettings, com.intellij.execution.configurations.ConfigurationPerRunnerSettings, com.intellij.execution.ui.RunContentDescriptor)}
   */
  @Deprecated
  public ExecutionEnvironment(@NotNull final RunProfile profile,
                              @NotNull final DataContext dataContext) {
    this(profile, PlatformDataKeys.PROJECT.getData(dataContext), null, null, null);
  }

  /**
   * @deprecated use {@link #ExecutionEnvironment(com.intellij.execution.configurations.RunProfile, com.intellij.openapi.project.Project, com.intellij.execution.configurations.RunnerSettings, com.intellij.execution.configurations.ConfigurationPerRunnerSettings, com.intellij.execution.ui.RunContentDescriptor)}
   */
  @Deprecated
  public ExecutionEnvironment(@NotNull final RunProfile runProfile,
                              @Nullable final RunnerSettings runnerSettings,
                              @Nullable final ConfigurationPerRunnerSettings configurationSettings,
                              @NotNull final DataContext dataContext) {
    this(runProfile, PlatformDataKeys.PROJECT.getData(dataContext), runnerSettings, configurationSettings, null);
  }

  @Nullable
  public Project getProject() {
    return myProject;
  }


  @NotNull
  public ExecutionTarget getExecutionTarget() {
    return myTarget;
  }

  @NotNull
  public RunProfile getRunProfile() {
    return myRunProfile;
  }

  @Nullable
  public RunnerAndConfigurationSettings getRunnerAndConfigurationSettings() {
    return myRunnerAndConfigurationSettings;
  }

  /**
   * @deprecated use {@link #getProject()} and {@link #getContentToReuse()}
   */
  @Deprecated
  public DataContext getDataContext() {
    return new DataContext() {
      public Object getData(@NonNls String dataId) {
        return PlatformDataKeys.PROJECT.is(dataId) ? myProject : null;
      }
    };
  }

  @Nullable
  public RunContentDescriptor getContentToReuse() {
    return myContentToReuse;
  }

  @Nullable
  public String getRunnerId() {
    return myConfigurationSettings == null ? null : myConfigurationSettings.getRunnerId();
  }

  @Nullable
  public RunnerSettings getRunnerSettings() {
    return myRunnerSettings;
  }

  @Nullable
  public ConfigurationPerRunnerSettings getConfigurationSettings() {
    return myConfigurationSettings;
  }

  @Nullable
  public RunProfileState getState(final Executor executor) throws ExecutionException {
    return myRunProfile.getState(executor, this);
  }
}
=======
/*
 * Copyright 2000-2009 JetBrains s.r.o.
 *
 * Licensed under the Apache License, Version 2.0 (the "License");
 * you may not use this file except in compliance with the License.
 * You may obtain a copy of the License at
 *
 * http://www.apache.org/licenses/LICENSE-2.0
 *
 * Unless required by applicable law or agreed to in writing, software
 * distributed under the License is distributed on an "AS IS" BASIS,
 * WITHOUT WARRANTIES OR CONDITIONS OF ANY KIND, either express or implied.
 * See the License for the specific language governing permissions and
 * limitations under the License.
 */

package com.intellij.execution.runners;

import com.intellij.execution.*;
import com.intellij.execution.configurations.ConfigurationPerRunnerSettings;
import com.intellij.execution.configurations.RunProfile;
import com.intellij.execution.configurations.RunProfileState;
import com.intellij.execution.configurations.RunnerSettings;
import com.intellij.execution.ui.RunContentDescriptor;
import com.intellij.openapi.actionSystem.DataContext;
import com.intellij.openapi.actionSystem.PlatformDataKeys;
import com.intellij.openapi.project.Project;
import org.jetbrains.annotations.NonNls;
import org.jetbrains.annotations.NotNull;
import org.jetbrains.annotations.Nullable;
import org.jetbrains.annotations.TestOnly;


public class ExecutionEnvironment {
  @Nullable private final Project myProject;

  @NotNull private RunProfile myRunProfile;
  @NotNull private ExecutionTarget myTarget;

  @Nullable private RunnerSettings myRunnerSettings;
  @Nullable private ConfigurationPerRunnerSettings myConfigurationSettings;
  @Nullable private RunnerAndConfigurationSettings myRunnerAndConfigurationSettings;
  @Nullable private final RunContentDescriptor myContentToReuse;

  @TestOnly
  public ExecutionEnvironment() {
    myProject = null;
    myContentToReuse = null;
  }

  public ExecutionEnvironment(@NotNull final ProgramRunner runner,
                              @NotNull final RunnerAndConfigurationSettings configuration,
                              @Nullable Project project) {
    this(runner, DefaultExecutionTarget.INSTANCE, configuration, project);
  }

  public ExecutionEnvironment(@NotNull final ProgramRunner runner,
                              @NotNull final ExecutionTarget target,
                              @NotNull final RunnerAndConfigurationSettings configuration,
                              Project project) {
    this(configuration.getConfiguration(),
         target,
         project,
         configuration.getRunnerSettings(runner),
         configuration.getConfigurationSettings(runner),
         null,
         configuration);
  }

  public ExecutionEnvironment(@NotNull RunProfile runProfile,
                              @Nullable Project project,
                              @Nullable RunnerSettings runnerSettings,
                              @Nullable ConfigurationPerRunnerSettings configurationSettings,
                              @Nullable RunContentDescriptor contentToReuse) {
    this(runProfile, project, runnerSettings, configurationSettings, contentToReuse, null);
  }

  public ExecutionEnvironment(@NotNull RunProfile runProfile,
                              @NotNull ExecutionTarget target,
                              @Nullable Project project,
                              @Nullable RunnerSettings runnerSettings,
                              @Nullable ConfigurationPerRunnerSettings configurationSettings,
                              @Nullable RunContentDescriptor contentToReuse) {
    this(runProfile, target, project, runnerSettings, configurationSettings, contentToReuse, null);
  }

  public ExecutionEnvironment(@NotNull RunProfile runProfile,
                              @Nullable Project project,
                              @Nullable RunnerSettings runnerSettings,
                              @Nullable ConfigurationPerRunnerSettings configurationSettings,
                              @Nullable RunContentDescriptor contentToReuse,
                              @Nullable RunnerAndConfigurationSettings settings) {
    this(runProfile, DefaultExecutionTarget.INSTANCE, project, runnerSettings, configurationSettings, contentToReuse, settings);
  }

  public ExecutionEnvironment(@NotNull RunProfile runProfile,
                              @NotNull ExecutionTarget target,
                              @Nullable Project project,
                              @Nullable RunnerSettings runnerSettings,
                              @Nullable ConfigurationPerRunnerSettings configurationSettings,
                              @Nullable RunContentDescriptor contentToReuse,
                              @Nullable RunnerAndConfigurationSettings settings) {
    myTarget = target;
    myRunProfile = runProfile;
    myRunnerSettings = runnerSettings;
    myConfigurationSettings = configurationSettings;
    myProject = project;
    myContentToReuse = contentToReuse;
    myRunnerAndConfigurationSettings = settings;
  }

  /**
   * @deprecated use {@link #ExecutionEnvironment(ProgramRunner, com.intellij.execution.RunnerAndConfigurationSettings, com.intellij.openapi.project.Project)}
   */
  @Deprecated
  public ExecutionEnvironment(@NotNull final ProgramRunner runner,
                              @NotNull final RunnerAndConfigurationSettings configuration,
                              @NotNull final DataContext context) {
    this(configuration.getConfiguration(),
         PlatformDataKeys.PROJECT.getData(context),
         configuration.getRunnerSettings(runner),
         configuration.getConfigurationSettings(runner),
         null,
         configuration);
  }

  /**
   * @deprecated use {@link #ExecutionEnvironment(com.intellij.execution.configurations.RunProfile, com.intellij.openapi.project.Project, com.intellij.execution.configurations.RunnerSettings, com.intellij.execution.configurations.ConfigurationPerRunnerSettings, com.intellij.execution.ui.RunContentDescriptor)}
   */
  @Deprecated
  public ExecutionEnvironment(@NotNull final RunProfile profile,
                              @NotNull final DataContext dataContext) {
    this(profile, PlatformDataKeys.PROJECT.getData(dataContext), null, null, null);
  }

  /**
   * @deprecated use {@link #ExecutionEnvironment(com.intellij.execution.configurations.RunProfile, com.intellij.openapi.project.Project, com.intellij.execution.configurations.RunnerSettings, com.intellij.execution.configurations.ConfigurationPerRunnerSettings, com.intellij.execution.ui.RunContentDescriptor)}
   */
  @Deprecated
  public ExecutionEnvironment(@NotNull final RunProfile runProfile,
                              @Nullable final RunnerSettings runnerSettings,
                              @Nullable final ConfigurationPerRunnerSettings configurationSettings,
                              @NotNull final DataContext dataContext) {
    this(runProfile, PlatformDataKeys.PROJECT.getData(dataContext), runnerSettings, configurationSettings, null);
  }

  @Nullable
  public Project getProject() {
    return myProject;
  }


  @NotNull
  public ExecutionTarget getExecutionTarget() {
    return myTarget;
  }

  @NotNull
  public RunProfile getRunProfile() {
    return myRunProfile;
  }

  @Nullable
  public RunnerAndConfigurationSettings getRunnerAndConfigurationSettings() {
    return myRunnerAndConfigurationSettings;
  }

  /**
   * @deprecated use {@link #getProject()} and {@link #getContentToReuse()}
   */
  @Deprecated
  public DataContext getDataContext() {
    return new DataContext() {
      public Object getData(@NonNls String dataId) {
        return PlatformDataKeys.PROJECT.is(dataId) ? myProject : null;
      }
    };
  }

  @Nullable
  public RunContentDescriptor getContentToReuse() {
    return myContentToReuse;
  }

  @Nullable
  public String getRunnerId() {
    return myConfigurationSettings == null ? null : myConfigurationSettings.getRunnerId();
  }

  @Nullable
  public RunnerSettings getRunnerSettings() {
    return myRunnerSettings;
  }

  @Nullable
  public ConfigurationPerRunnerSettings getConfigurationSettings() {
    return myConfigurationSettings;
  }

  @Nullable
  public RunProfileState getState(final Executor executor) throws ExecutionException {
    return myRunProfile.getState(executor, this);
  }
}
>>>>>>> fecd95aa
<|MERGE_RESOLUTION|>--- conflicted
+++ resolved
@@ -1,4 +1,3 @@
-<<<<<<< HEAD
 /*
  * Copyright 2000-2009 JetBrains s.r.o.
  *
@@ -77,6 +76,15 @@
   }
 
   public ExecutionEnvironment(@NotNull RunProfile runProfile,
+                              @NotNull ExecutionTarget target,
+                              @Nullable Project project,
+                              @Nullable RunnerSettings runnerSettings,
+                              @Nullable ConfigurationPerRunnerSettings configurationSettings,
+                              @Nullable RunContentDescriptor contentToReuse) {
+    this(runProfile, target, project, runnerSettings, configurationSettings, contentToReuse, null);
+  }
+
+  public ExecutionEnvironment(@NotNull RunProfile runProfile,
                               @Nullable Project project,
                               @Nullable RunnerSettings runnerSettings,
                               @Nullable ConfigurationPerRunnerSettings configurationSettings,
@@ -193,210 +201,4 @@
   public RunProfileState getState(final Executor executor) throws ExecutionException {
     return myRunProfile.getState(executor, this);
   }
-}
-=======
-/*
- * Copyright 2000-2009 JetBrains s.r.o.
- *
- * Licensed under the Apache License, Version 2.0 (the "License");
- * you may not use this file except in compliance with the License.
- * You may obtain a copy of the License at
- *
- * http://www.apache.org/licenses/LICENSE-2.0
- *
- * Unless required by applicable law or agreed to in writing, software
- * distributed under the License is distributed on an "AS IS" BASIS,
- * WITHOUT WARRANTIES OR CONDITIONS OF ANY KIND, either express or implied.
- * See the License for the specific language governing permissions and
- * limitations under the License.
- */
-
-package com.intellij.execution.runners;
-
-import com.intellij.execution.*;
-import com.intellij.execution.configurations.ConfigurationPerRunnerSettings;
-import com.intellij.execution.configurations.RunProfile;
-import com.intellij.execution.configurations.RunProfileState;
-import com.intellij.execution.configurations.RunnerSettings;
-import com.intellij.execution.ui.RunContentDescriptor;
-import com.intellij.openapi.actionSystem.DataContext;
-import com.intellij.openapi.actionSystem.PlatformDataKeys;
-import com.intellij.openapi.project.Project;
-import org.jetbrains.annotations.NonNls;
-import org.jetbrains.annotations.NotNull;
-import org.jetbrains.annotations.Nullable;
-import org.jetbrains.annotations.TestOnly;
-
-
-public class ExecutionEnvironment {
-  @Nullable private final Project myProject;
-
-  @NotNull private RunProfile myRunProfile;
-  @NotNull private ExecutionTarget myTarget;
-
-  @Nullable private RunnerSettings myRunnerSettings;
-  @Nullable private ConfigurationPerRunnerSettings myConfigurationSettings;
-  @Nullable private RunnerAndConfigurationSettings myRunnerAndConfigurationSettings;
-  @Nullable private final RunContentDescriptor myContentToReuse;
-
-  @TestOnly
-  public ExecutionEnvironment() {
-    myProject = null;
-    myContentToReuse = null;
-  }
-
-  public ExecutionEnvironment(@NotNull final ProgramRunner runner,
-                              @NotNull final RunnerAndConfigurationSettings configuration,
-                              @Nullable Project project) {
-    this(runner, DefaultExecutionTarget.INSTANCE, configuration, project);
-  }
-
-  public ExecutionEnvironment(@NotNull final ProgramRunner runner,
-                              @NotNull final ExecutionTarget target,
-                              @NotNull final RunnerAndConfigurationSettings configuration,
-                              Project project) {
-    this(configuration.getConfiguration(),
-         target,
-         project,
-         configuration.getRunnerSettings(runner),
-         configuration.getConfigurationSettings(runner),
-         null,
-         configuration);
-  }
-
-  public ExecutionEnvironment(@NotNull RunProfile runProfile,
-                              @Nullable Project project,
-                              @Nullable RunnerSettings runnerSettings,
-                              @Nullable ConfigurationPerRunnerSettings configurationSettings,
-                              @Nullable RunContentDescriptor contentToReuse) {
-    this(runProfile, project, runnerSettings, configurationSettings, contentToReuse, null);
-  }
-
-  public ExecutionEnvironment(@NotNull RunProfile runProfile,
-                              @NotNull ExecutionTarget target,
-                              @Nullable Project project,
-                              @Nullable RunnerSettings runnerSettings,
-                              @Nullable ConfigurationPerRunnerSettings configurationSettings,
-                              @Nullable RunContentDescriptor contentToReuse) {
-    this(runProfile, target, project, runnerSettings, configurationSettings, contentToReuse, null);
-  }
-
-  public ExecutionEnvironment(@NotNull RunProfile runProfile,
-                              @Nullable Project project,
-                              @Nullable RunnerSettings runnerSettings,
-                              @Nullable ConfigurationPerRunnerSettings configurationSettings,
-                              @Nullable RunContentDescriptor contentToReuse,
-                              @Nullable RunnerAndConfigurationSettings settings) {
-    this(runProfile, DefaultExecutionTarget.INSTANCE, project, runnerSettings, configurationSettings, contentToReuse, settings);
-  }
-
-  public ExecutionEnvironment(@NotNull RunProfile runProfile,
-                              @NotNull ExecutionTarget target,
-                              @Nullable Project project,
-                              @Nullable RunnerSettings runnerSettings,
-                              @Nullable ConfigurationPerRunnerSettings configurationSettings,
-                              @Nullable RunContentDescriptor contentToReuse,
-                              @Nullable RunnerAndConfigurationSettings settings) {
-    myTarget = target;
-    myRunProfile = runProfile;
-    myRunnerSettings = runnerSettings;
-    myConfigurationSettings = configurationSettings;
-    myProject = project;
-    myContentToReuse = contentToReuse;
-    myRunnerAndConfigurationSettings = settings;
-  }
-
-  /**
-   * @deprecated use {@link #ExecutionEnvironment(ProgramRunner, com.intellij.execution.RunnerAndConfigurationSettings, com.intellij.openapi.project.Project)}
-   */
-  @Deprecated
-  public ExecutionEnvironment(@NotNull final ProgramRunner runner,
-                              @NotNull final RunnerAndConfigurationSettings configuration,
-                              @NotNull final DataContext context) {
-    this(configuration.getConfiguration(),
-         PlatformDataKeys.PROJECT.getData(context),
-         configuration.getRunnerSettings(runner),
-         configuration.getConfigurationSettings(runner),
-         null,
-         configuration);
-  }
-
-  /**
-   * @deprecated use {@link #ExecutionEnvironment(com.intellij.execution.configurations.RunProfile, com.intellij.openapi.project.Project, com.intellij.execution.configurations.RunnerSettings, com.intellij.execution.configurations.ConfigurationPerRunnerSettings, com.intellij.execution.ui.RunContentDescriptor)}
-   */
-  @Deprecated
-  public ExecutionEnvironment(@NotNull final RunProfile profile,
-                              @NotNull final DataContext dataContext) {
-    this(profile, PlatformDataKeys.PROJECT.getData(dataContext), null, null, null);
-  }
-
-  /**
-   * @deprecated use {@link #ExecutionEnvironment(com.intellij.execution.configurations.RunProfile, com.intellij.openapi.project.Project, com.intellij.execution.configurations.RunnerSettings, com.intellij.execution.configurations.ConfigurationPerRunnerSettings, com.intellij.execution.ui.RunContentDescriptor)}
-   */
-  @Deprecated
-  public ExecutionEnvironment(@NotNull final RunProfile runProfile,
-                              @Nullable final RunnerSettings runnerSettings,
-                              @Nullable final ConfigurationPerRunnerSettings configurationSettings,
-                              @NotNull final DataContext dataContext) {
-    this(runProfile, PlatformDataKeys.PROJECT.getData(dataContext), runnerSettings, configurationSettings, null);
-  }
-
-  @Nullable
-  public Project getProject() {
-    return myProject;
-  }
-
-
-  @NotNull
-  public ExecutionTarget getExecutionTarget() {
-    return myTarget;
-  }
-
-  @NotNull
-  public RunProfile getRunProfile() {
-    return myRunProfile;
-  }
-
-  @Nullable
-  public RunnerAndConfigurationSettings getRunnerAndConfigurationSettings() {
-    return myRunnerAndConfigurationSettings;
-  }
-
-  /**
-   * @deprecated use {@link #getProject()} and {@link #getContentToReuse()}
-   */
-  @Deprecated
-  public DataContext getDataContext() {
-    return new DataContext() {
-      public Object getData(@NonNls String dataId) {
-        return PlatformDataKeys.PROJECT.is(dataId) ? myProject : null;
-      }
-    };
-  }
-
-  @Nullable
-  public RunContentDescriptor getContentToReuse() {
-    return myContentToReuse;
-  }
-
-  @Nullable
-  public String getRunnerId() {
-    return myConfigurationSettings == null ? null : myConfigurationSettings.getRunnerId();
-  }
-
-  @Nullable
-  public RunnerSettings getRunnerSettings() {
-    return myRunnerSettings;
-  }
-
-  @Nullable
-  public ConfigurationPerRunnerSettings getConfigurationSettings() {
-    return myConfigurationSettings;
-  }
-
-  @Nullable
-  public RunProfileState getState(final Executor executor) throws ExecutionException {
-    return myRunProfile.getState(executor, this);
-  }
-}
->>>>>>> fecd95aa
+}