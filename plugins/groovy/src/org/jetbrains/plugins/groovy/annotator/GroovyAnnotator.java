/*
 * Copyright 2000-2012 JetBrains s.r.o.
 *
 * Licensed under the Apache License, Version 2.0 (the "License");
 * you may not use this file except in compliance with the License.
 * You may obtain a copy of the License at
 *
 * http://www.apache.org/licenses/LICENSE-2.0
 *
 * Unless required by applicable law or agreed to in writing, software
 * distributed under the License is distributed on an "AS IS" BASIS,
 * WITHOUT WARRANTIES OR CONDITIONS OF ANY KIND, either express or implied.
 * See the License for the specific language governing permissions and
 * limitations under the License.
 */

package org.jetbrains.plugins.groovy.annotator;

import com.intellij.codeInsight.daemon.HighlightDisplayKey;
import com.intellij.codeInsight.daemon.JavaErrorMessages;
import com.intellij.codeInsight.daemon.QuickFixActionRegistrar;
import com.intellij.codeInsight.daemon.impl.quickfix.AddMethodBodyFix;
import com.intellij.codeInsight.daemon.impl.quickfix.CreateClassKind;
import com.intellij.codeInsight.daemon.impl.quickfix.CreateConstructorMatchingSuperFix;
import com.intellij.codeInsight.daemon.impl.quickfix.OrderEntryFix;
import com.intellij.codeInsight.generation.OverrideImplementUtil;
import com.intellij.codeInsight.intention.IntentionAction;
import com.intellij.codeInsight.intention.QuickFixFactory;
import com.intellij.codeInsight.quickfix.UnresolvedReferenceQuickFixProvider;
import com.intellij.codeInspection.ProblemHighlightType;
import com.intellij.lang.ASTNode;
import com.intellij.lang.annotation.Annotation;
import com.intellij.lang.annotation.AnnotationHolder;
import com.intellij.lang.annotation.Annotator;
import com.intellij.openapi.diagnostic.Logger;
import com.intellij.openapi.project.IndexNotReadyException;
import com.intellij.openapi.util.Condition;
import com.intellij.openapi.util.TextRange;
import com.intellij.openapi.util.text.StringUtil;
import com.intellij.openapi.vfs.VirtualFile;
import com.intellij.pom.PomDeclarationSearcher;
import com.intellij.pom.PomTarget;
import com.intellij.psi.*;
import com.intellij.psi.impl.light.LightElement;
import com.intellij.psi.infos.CandidateInfo;
import com.intellij.psi.search.LocalSearchScope;
import com.intellij.psi.search.searches.ReferencesSearch;
import com.intellij.psi.search.searches.SuperMethodsSearch;
import com.intellij.psi.tree.IElementType;
import com.intellij.psi.util.MethodSignature;
import com.intellij.psi.util.MethodSignatureBackedByPsiMethod;
import com.intellij.psi.util.PsiTreeUtil;
import com.intellij.util.CollectConsumer;
import com.intellij.util.containers.ContainerUtil;
import com.intellij.util.containers.HashSet;
import com.intellij.util.containers.MultiMap;
import gnu.trove.THashSet;
import org.jetbrains.annotations.NotNull;
import org.jetbrains.annotations.Nullable;
import org.jetbrains.plugins.groovy.GroovyBundle;
import org.jetbrains.plugins.groovy.annotator.intentions.*;
import org.jetbrains.plugins.groovy.annotator.intentions.dynamic.DynamicMethodFix;
import org.jetbrains.plugins.groovy.annotator.intentions.dynamic.DynamicPropertyFix;
import org.jetbrains.plugins.groovy.codeInspection.assignment.GroovyAssignabilityCheckInspection;
import org.jetbrains.plugins.groovy.config.GroovyConfigUtils;
import org.jetbrains.plugins.groovy.debugger.fragments.GroovyCodeFragment;
import org.jetbrains.plugins.groovy.extensions.GroovyUnresolvedHighlightFilter;
import org.jetbrains.plugins.groovy.highlighter.DefaultHighlighter;
import org.jetbrains.plugins.groovy.lang.documentation.GroovyPresentationUtil;
import org.jetbrains.plugins.groovy.lang.groovydoc.psi.api.GrDocReferenceElement;
import org.jetbrains.plugins.groovy.lang.groovydoc.psi.api.GroovyDocPsiElement;
import org.jetbrains.plugins.groovy.lang.lexer.GroovyTokenTypes;
import org.jetbrains.plugins.groovy.lang.lexer.TokenSets;
import org.jetbrains.plugins.groovy.lang.psi.*;
import org.jetbrains.plugins.groovy.lang.psi.api.GroovyResolveResult;
import org.jetbrains.plugins.groovy.lang.psi.api.auxiliary.GrListOrMap;
import org.jetbrains.plugins.groovy.lang.psi.api.auxiliary.modifiers.GrModifier;
import org.jetbrains.plugins.groovy.lang.psi.api.auxiliary.modifiers.GrModifierList;
import org.jetbrains.plugins.groovy.lang.psi.api.auxiliary.modifiers.annotation.GrAnnotation;
import org.jetbrains.plugins.groovy.lang.psi.api.statements.*;
import org.jetbrains.plugins.groovy.lang.psi.api.statements.arguments.GrArgumentLabel;
import org.jetbrains.plugins.groovy.lang.psi.api.statements.arguments.GrArgumentList;
import org.jetbrains.plugins.groovy.lang.psi.api.statements.arguments.GrNamedArgument;
import org.jetbrains.plugins.groovy.lang.psi.api.statements.blocks.GrClosableBlock;
import org.jetbrains.plugins.groovy.lang.psi.api.statements.blocks.GrOpenBlock;
import org.jetbrains.plugins.groovy.lang.psi.api.statements.branch.GrBreakStatement;
import org.jetbrains.plugins.groovy.lang.psi.api.statements.branch.GrContinueStatement;
import org.jetbrains.plugins.groovy.lang.psi.api.statements.branch.GrFlowInterruptingStatement;
import org.jetbrains.plugins.groovy.lang.psi.api.statements.branch.GrReturnStatement;
import org.jetbrains.plugins.groovy.lang.psi.api.statements.clauses.GrForInClause;
import org.jetbrains.plugins.groovy.lang.psi.api.statements.expressions.*;
import org.jetbrains.plugins.groovy.lang.psi.api.statements.expressions.literals.GrLiteral;
import org.jetbrains.plugins.groovy.lang.psi.api.statements.expressions.literals.GrRegex;
import org.jetbrains.plugins.groovy.lang.psi.api.statements.expressions.literals.GrString;
import org.jetbrains.plugins.groovy.lang.psi.api.statements.expressions.path.GrMethodCallExpression;
import org.jetbrains.plugins.groovy.lang.psi.api.statements.params.GrParameter;
import org.jetbrains.plugins.groovy.lang.psi.api.statements.typedef.*;
import org.jetbrains.plugins.groovy.lang.psi.api.statements.typedef.members.GrAccessorMethod;
import org.jetbrains.plugins.groovy.lang.psi.api.statements.typedef.members.GrEnumConstant;
import org.jetbrains.plugins.groovy.lang.psi.api.statements.typedef.members.GrMember;
import org.jetbrains.plugins.groovy.lang.psi.api.statements.typedef.members.GrMethod;
import org.jetbrains.plugins.groovy.lang.psi.api.toplevel.imports.GrImportStatement;
import org.jetbrains.plugins.groovy.lang.psi.api.toplevel.packaging.GrPackageDefinition;
import org.jetbrains.plugins.groovy.lang.psi.api.types.*;
import org.jetbrains.plugins.groovy.lang.psi.api.util.GrVariableDeclarationOwner;
import org.jetbrains.plugins.groovy.lang.psi.impl.GroovyPsiManager;
import org.jetbrains.plugins.groovy.lang.psi.impl.TypeInferenceHelper;
import org.jetbrains.plugins.groovy.lang.psi.impl.auxiliary.annotation.GrAnnotationImpl;
import org.jetbrains.plugins.groovy.lang.psi.impl.signatures.GrClosureSignatureUtil;
import org.jetbrains.plugins.groovy.lang.psi.impl.synthetic.GrLightParameter;
import org.jetbrains.plugins.groovy.lang.psi.impl.synthetic.GroovyScriptClass;
import org.jetbrains.plugins.groovy.lang.psi.util.GrStringUtil;
import org.jetbrains.plugins.groovy.lang.psi.util.GroovyPropertyUtils;
import org.jetbrains.plugins.groovy.lang.psi.util.PsiUtil;
import org.jetbrains.plugins.groovy.lang.resolve.ResolveUtil;
import org.jetbrains.plugins.groovy.lang.resolve.noncode.GrInheritConstructorContributor;
import org.jetbrains.plugins.groovy.lang.resolve.processors.PropertyResolverProcessor;

import java.util.*;

/**
 * @author ven
 */
@SuppressWarnings({"unchecked"})
public class GroovyAnnotator extends GroovyElementVisitor implements Annotator {
  private static final Logger LOG = Logger.getInstance("org.jetbrains.plugins.groovy.annotator.GroovyAnnotator");

  private AnnotationHolder myHolder;

  public void annotate(@NotNull PsiElement element, @NotNull AnnotationHolder holder) {
    if (element instanceof GroovyPsiElement) {
      myHolder = holder;
      ((GroovyPsiElement)element).accept(this);
      if (isCompileStatic(element)) {
        GroovyAssignabilityCheckInspection.checkElement((GroovyPsiElement)element, holder);
      }
      myHolder = null;
    }
    else {
      highlightDeclaration(element, holder);
    }
  }

  private static void highlightDeclaration(PsiElement element, AnnotationHolder holder) {
    PsiElement parent = element.getParent();
    if (!(parent instanceof GrNamedElement) || ((GrNamedElement)parent).getNameIdentifierGroovy() != element) {
      return;
    }


    if (parent instanceof GrTypeParameter) {
      final Annotation annotation = holder.createInfoAnnotation(element, null);
      annotation.setTextAttributes(DefaultHighlighter.TYPE_PARAMETER);
    }
    else if (parent instanceof GrAnnotationTypeDefinition) {
      final Annotation annotation = holder.createInfoAnnotation(element, null);
      annotation.setTextAttributes(DefaultHighlighter.ANNOTATION);
    }
    else if (parent instanceof PsiClass) {
      final Annotation annotation = holder.createInfoAnnotation(element, null);
      annotation.setTextAttributes(DefaultHighlighter.CLASS_REFERENCE);
    }
    else if (parent instanceof PsiMethod) {
      if (!((PsiMethod)parent).isConstructor()) {
      final Annotation annotation = holder.createInfoAnnotation(element, null);
        annotation.setTextAttributes(DefaultHighlighter.METHOD_DECLARATION);
      }
    }
    else if (parent instanceof PsiField) {
      final boolean isStatic = ((PsiField)parent).hasModifierProperty(PsiModifier.STATIC);
      final Annotation annotation = holder.createInfoAnnotation(element, null);
      annotation.setTextAttributes(isStatic ? DefaultHighlighter.STATIC_FIELD : DefaultHighlighter.INSTANCE_FIELD);
    }
    else if (parent instanceof GrParameter) {
      boolean reassigned = isReassigned((GrParameter)parent);
      final Annotation annotation = holder.createInfoAnnotation(element, null);
      annotation.setTextAttributes(reassigned ? DefaultHighlighter.REASSIGNED_PARAMETER : DefaultHighlighter.PARAMETER);
    }
    else if (parent instanceof GrVariable) {
      boolean reassigned = isReassigned((GrVariable)parent);
      final Annotation annotation = holder.createInfoAnnotation(element, null);
      annotation.setTextAttributes(reassigned ? DefaultHighlighter.REASSIGNED_LOCAL_VARIABLE : DefaultHighlighter.LOCAL_VARIABLE);
    }
  }

  private static void highlightResolved(AnnotationHolder holder, GrReferenceElement refElement, PsiElement resolved) {
    final PsiElement refNameElement = getElementToHighlight(refElement);

    if (resolved instanceof PsiField) {
      boolean isStatic = ((PsiField)resolved).hasModifierProperty(PsiModifier.STATIC);
      Annotation annotation = holder.createInfoAnnotation(refNameElement, null);
      annotation.setTextAttributes(isStatic ? DefaultHighlighter.STATIC_FIELD : DefaultHighlighter.INSTANCE_FIELD);
    }
    else if (resolved instanceof GrAccessorMethod) {
      boolean isStatic = ((GrAccessorMethod)resolved).hasModifierProperty(PsiModifier.STATIC);
      Annotation annotation = holder.createInfoAnnotation(refNameElement, null);
      annotation.setTextAttributes(isStatic ? DefaultHighlighter.STATIC_PROPERTY_REFERENCE : DefaultHighlighter.INSTANCE_PROPERTY_REFERENCE);
    }
    else if (resolved instanceof PsiMethod) {
      boolean isStatic = ((PsiMethod)resolved).hasModifierProperty(PsiModifier.STATIC);
      if (GroovyPropertyUtils.isSimplePropertyAccessor((PsiMethod)resolved)) {
        Annotation annotation = holder.createInfoAnnotation(refNameElement, null);
        annotation.setTextAttributes(isStatic ? DefaultHighlighter.STATIC_PROPERTY_REFERENCE : DefaultHighlighter.INSTANCE_PROPERTY_REFERENCE);
      }
      else {
        Annotation annotation = holder.createInfoAnnotation(refNameElement, null);
        annotation.setTextAttributes(isStatic ? DefaultHighlighter.STATIC_METHOD_ACCESS : DefaultHighlighter.METHOD_CALL);
      }
    }
    else if (resolved instanceof PsiTypeParameter) {
      Annotation annotation = holder.createInfoAnnotation(refNameElement, null);
      annotation.setTextAttributes(DefaultHighlighter.TYPE_PARAMETER);
    }
    else if (resolved instanceof PsiClass) {
      if (((PsiClass)resolved).isAnnotationType()) {
        Annotation annotation = holder.createInfoAnnotation(refNameElement, null);
        annotation.setTextAttributes(DefaultHighlighter.ANNOTATION);
      }
      else {
        Annotation annotation = holder.createInfoAnnotation(refNameElement, null);
        annotation.setTextAttributes(DefaultHighlighter.CLASS_REFERENCE);
      }
    }
    else if (resolved instanceof GrParameter) {
      boolean reassigned = isReassigned((GrParameter)resolved);
      Annotation annotation = holder.createInfoAnnotation(refNameElement, null);
      annotation.setTextAttributes(reassigned ? DefaultHighlighter.REASSIGNED_PARAMETER : DefaultHighlighter.PARAMETER);
    }
    else if (resolved instanceof GrVariable) {
      boolean reassigned = isReassigned((GrVariable)resolved);
      Annotation annotation = holder.createInfoAnnotation(refNameElement, null);
      annotation.setTextAttributes(reassigned ? DefaultHighlighter.REASSIGNED_LOCAL_VARIABLE : DefaultHighlighter.LOCAL_VARIABLE);
    }
  }


  @Override
  public void visitTypeArgumentList(GrTypeArgumentList typeArgumentList) {
    PsiElement parent = typeArgumentList.getParent();
    final PsiElement resolved;
    if (parent instanceof GrReferenceElement) {
      resolved = ((GrReferenceElement)parent).resolve();
    }
    else {
      resolved = null;
    }

    if (resolved == null) return;

    if (!(resolved instanceof PsiTypeParameterListOwner)) {
      //myHolder.createErrorAnnotation(typeArgumentList, GroovyBundle.message("type.argument.list.is.no.a"))
      //todo correct error description
      return;
    }

    if (parent instanceof GrCodeReferenceElement) {
      if (!checkDiamonds((GrCodeReferenceElement)parent, myHolder)) return;
    }

    final PsiTypeParameter[] parameters = ((PsiTypeParameterListOwner)resolved).getTypeParameters();
    final GrTypeElement[] arguments = typeArgumentList.getTypeArgumentElements();

    if (arguments.length!=parameters.length) {
      myHolder.createErrorAnnotation(typeArgumentList,
                                     GroovyBundle.message("wrong.number.of.type.arguments", arguments.length, parameters.length));
      return;
    }

    for (int i = 0; i < parameters.length; i++) {
      PsiTypeParameter parameter = parameters[i];
      final PsiClassType[] superTypes = parameter.getExtendsListTypes();
      final PsiType argType = arguments[i].getType();
      for (PsiClassType superType : superTypes) {
        if (!superType.isAssignableFrom(argType)) {
          myHolder.createErrorAnnotation(arguments[i], GroovyBundle.message("type.argument.0.is.not.in.its.bound.should.extend.1", argType.getCanonicalText(), superType.getCanonicalText()));
          break;
        }
      }
    }
  }

  @Override
  public void visitApplicationStatement(GrApplicationStatement applicationStatement) {
    super.visitApplicationStatement(applicationStatement);
    checkForCommandExpressionSyntax(applicationStatement);
  }

  @Override
  public void visitMethodCallExpression(GrMethodCallExpression methodCallExpression) {
    super.visitMethodCallExpression(methodCallExpression);
    checkForCommandExpressionSyntax(methodCallExpression);
  }

  private void checkForCommandExpressionSyntax(GrMethodCall methodCall) {
    final GroovyConfigUtils groovyConfig = GroovyConfigUtils.getInstance();
    if (methodCall.isCommandExpression() && !groovyConfig.isVersionAtLeast(methodCall, GroovyConfigUtils.GROOVY1_8)) {
      myHolder
        .createErrorAnnotation(methodCall, GroovyBundle.message("is.not.supported.in.version", groovyConfig.getSDKVersion(methodCall)));
    }
  }

  @Override
  public void visitElement(GroovyPsiElement element) {
    if (element.getParent() instanceof GrDocReferenceElement) {
      checkGrDocReferenceElement(myHolder, element);
    }
  }

  @Override
  public void visitCodeReferenceElement(GrCodeReferenceElement refElement) {
    if (PsiTreeUtil.getParentOfType(refElement, GroovyDocPsiElement.class) != null) return;

    final PsiElement parent = refElement.getParent();
    GroovyResolveResult resolveResult = refElement.advancedResolve();
    if (refElement.getReferenceName() != null) {

      if (parent instanceof GrImportStatement && ((GrImportStatement)parent).isStatic() && refElement.multiResolve(false).length > 0) {
        return;
      }

<<<<<<< HEAD
      if (resolveResult.getElement() instanceof PsiMember) {
        highlightMemberResolved(myHolder, refElement, ((PsiMember)resolveResult.getElement()));
      }
=======
      highlightResolved(myHolder, refElement, resolveResult.getElement());
>>>>>>> 4b94dc25

      checkSingleResolvedElement(myHolder, refElement, resolveResult, true);

      if (resolveResult.getElement() == null) {
        final GrPackageDefinition pack = PsiTreeUtil.getParentOfType(refElement, GrPackageDefinition.class);
        if (pack != null) {
          checkPackage(pack);
        }
      }
    }
  }

  @Override
  public void visitTryStatement(GrTryCatchStatement statement) {
    final GrCatchClause[] clauses = statement.getCatchClauses();
    List<PsiType> usedExceptions = new ArrayList<PsiType>();

    final PsiClassType throwable = PsiType.getJavaLangThrowable(statement.getManager(), statement.getResolveScope());

    for (GrCatchClause clause : clauses) {
      final GrParameter parameter = clause.getParameter();
      if (parameter == null) continue;

      final GrTypeElement typeElement = parameter.getTypeElementGroovy();

      PsiType type = typeElement != null ? typeElement.getType() : null;
      if (type == null) {
        type = throwable;
      }

      if (!throwable.isAssignableFrom(type)) {
        LOG.assertTrue(typeElement != null);
        myHolder.createErrorAnnotation(typeElement,
                                       GroovyBundle.message("catch.statement.parameter.type.should.be.a.subclass.of.throwable"));
        continue;
      }

      if (typeElement instanceof GrDisjunctionTypeElement) {
        final GrTypeElement[] elements = ((GrDisjunctionTypeElement)typeElement).getTypeElements();
        PsiType[] types = new PsiType[elements.length];
        for (int i = 0; i < elements.length; i++) {
          types[i] = elements[i].getType();
        }

        List<PsiType> usedInsideDisjunction = new ArrayList<PsiType>();
        for (int i = 0; i < types.length; i++) {
          if (checkExceptionUsed(usedExceptions, parameter, elements[i], types[i])) {
            usedInsideDisjunction.add(types[i]);
            for (int j = 0; j < types.length; j++) {
              if (i != j && types[j].isAssignableFrom(types[i])) {
                myHolder.createWarningAnnotation(elements[i], GroovyBundle.message("unnecessary.type", types[i].getCanonicalText(),
                                                                                   types[j].getCanonicalText())).registerFix(new GrRemoveExceptionFix(true));
              }
            }
          }
        }

        usedExceptions.addAll(usedInsideDisjunction);
      }
      else {
        if (checkExceptionUsed(usedExceptions, parameter, typeElement, type)) {
          usedExceptions.add(type);
        }
      }
    }
  }

  private boolean checkExceptionUsed(List<PsiType> usedExceptions, GrParameter parameter, GrTypeElement typeElement, PsiType type) {
    for (PsiType exception : usedExceptions) {
      if (exception.isAssignableFrom(type)) {
        myHolder.createWarningAnnotation(typeElement != null ? typeElement : parameter.getNameIdentifierGroovy(),GroovyBundle.message("exception.0.has.already.been.caught", type.getCanonicalText()))
          .registerFix(new GrRemoveExceptionFix(parameter.getTypeElementGroovy() instanceof GrDisjunctionTypeElement));
        return false;
      }
    }
    return true;
  }

  @Override
  public void visitReferenceExpression(final GrReferenceExpression referenceExpression) {
    checkStringNameIdentifier(referenceExpression);
    GroovyResolveResult resolveResult = referenceExpression.advancedResolve();
    GroovyResolveResult[] results = referenceExpression.multiResolve(false); //cached

    PsiElement resolved = resolveResult.getElement();
    final PsiElement parent = referenceExpression.getParent();

    if (resolved != null) {
      highlightResolved(myHolder, referenceExpression, resolved);

      if (!resolveResult.isStaticsOK() && resolved instanceof PsiModifierListOwner) {
        if (!((PsiModifierListOwner)resolved).hasModifierProperty(PsiModifier.STATIC)) {
          Annotation annotation = myHolder.createInfoAnnotation(referenceExpression, GroovyBundle.message("cannot.reference.nonstatic", referenceExpression.getReferenceName()));
          annotation.setTextAttributes(isCompileStatic(referenceExpression) ? DefaultHighlighter.BAD_CHARACTER : DefaultHighlighter.UNRESOLVED_ACCESS);
        }
      }
    }
    else {
      GrExpression qualifier = referenceExpression.getQualifierExpression();
      if (qualifier == null && isDeclarationAssignment(referenceExpression)) return;

      if (qualifier != null && referenceExpression.getDotTokenType() == GroovyTokenTypes.mMEMBER_POINTER) {
        if (results.length > 0) {
          return;
        }
      }

      // If it is reference to map.key we shouldn't highlight key unresolved
      if (!(parent instanceof GrCall) && ResolveUtil.isKeyOfMap(referenceExpression)) {
        PsiElement refNameElement = referenceExpression.getReferenceNameElement();
        PsiElement elt = refNameElement == null ? referenceExpression : refNameElement;
        Annotation annotation = myHolder.createInfoAnnotation(elt, null);
        annotation.setTextAttributes(DefaultHighlighter.MAP_KEY);
        return;
      }


      if (parent instanceof GrReferenceExpression && "class".equals(((GrReferenceExpression)parent).getReferenceName())) {
        checkSingleResolvedElement(myHolder, referenceExpression, resolveResult, false);
      }
    }

    if (parent instanceof GrCall) {
      if (resolved == null && results.length > 0) {
        resolved = results[0].getElement();
      }
    }
    if (isDeclarationAssignment(referenceExpression) || resolved instanceof PsiPackage) return;

    if (resolved == null && shouldHighlightAsUnresolved(referenceExpression)) {
      PsiElement refNameElement = referenceExpression.getReferenceNameElement();
      PsiElement elt = refNameElement == null ? referenceExpression : refNameElement;

      final GrExpression qualifier = referenceExpression.getQualifierExpression();

      Annotation annotation;

      boolean compileStatic = isCompileStatic(referenceExpression) || referenceExpression.getQualifier() == null && isInStaticMethod(referenceExpression);
      if (compileStatic) {
        annotation = myHolder.createErrorAnnotation(elt, GroovyBundle.message("cannot.resolve", referenceExpression.getReferenceName()));
        annotation.setHighlightType(ProblemHighlightType.LIKE_UNKNOWN_SYMBOL);
      }
      else {
        if (qualifier != null && qualifier.getType() == null) return;

        annotation = myHolder.createInfoAnnotation(elt, null);
        annotation.setTextAttributes(DefaultHighlighter.UNRESOLVED_ACCESS);
      }

      if (qualifier == null) {
        if (parent instanceof GrMethodCall) {
          registerStaticImportFix(referenceExpression, annotation);
        }
        else {
          registerCreateClassByTypeFix(referenceExpression, annotation);
          registerAddImportFixes(referenceExpression, annotation);
        }
      }

      registerReferenceFixes(referenceExpression, annotation, compileStatic);
      UnresolvedReferenceQuickFixProvider.registerReferenceFixes(referenceExpression, new QuickFixActionRegistrarAdapter(annotation));
      OrderEntryFix.registerFixes(new QuickFixActionRegistrarAdapter(annotation), referenceExpression);
    }
  }

  private static boolean isInStaticMethod(GrReferenceExpression referenceExpression) {
    PsiMember context = PsiTreeUtil.getParentOfType(referenceExpression, PsiMember.class, true, GrClosableBlock.class);
    return context instanceof PsiMethod && context.hasModifierProperty(PsiModifier.STATIC);
  }

  private static boolean isCompileStatic(PsiElement e) {
    PsiMember containingMember = PsiTreeUtil.getParentOfType(e, PsiMember.class);
    return containingMember != null && GroovyPsiManager.getInstance(containingMember.getProject()).isCompileStatic(containingMember);
  }

  private static boolean isReassigned(GrVariable var) {
    PsiMethod method = PsiTreeUtil.getParentOfType(var, PsiMethod.class);
    PsiNamedElement scope = method == null ? var.getContainingFile() : method;
    if (scope == null) {
      return false;
    }
    boolean hasAssignment = var.getInitializerGroovy() != null || var instanceof GrParameter;
    for (PsiReference reference : ReferencesSearch.search(var, new LocalSearchScope(scope)).findAll()) {
      if (reference instanceof GrReferenceExpression &&
          (PsiUtil.isLValue((GrReferenceExpression)reference) ||
           ((GrReferenceExpression)reference).getParent() instanceof GrUnaryExpression &&
           ((GrUnaryExpression)((GrReferenceExpression)reference).getParent()).isPostfix())) {
        if (hasAssignment) {
          return true;
        }
        hasAssignment = true;
      }
    }
    return false;
  }

  public static boolean shouldHighlightAsUnresolved(@NotNull GrReferenceExpression referenceExpression) {
    PsiElement refNameElement = referenceExpression.getReferenceNameElement();
    if (refNameElement != null && referenceExpression.getQualifier() == null) {
      final IElementType type = refNameElement.getNode().getElementType();
      if (TokenSets.STRING_LITERAL_SET.contains(type)) return false;
    }

    if (!GroovyUnresolvedHighlightFilter.shouldHighlight(referenceExpression)) return false;

    CollectConsumer<PomTarget> consumer = new CollectConsumer<PomTarget>();

    for (PomDeclarationSearcher searcher : PomDeclarationSearcher.EP_NAME.getExtensions()) {
      searcher.findDeclarationsAt(referenceExpression, 0, consumer);
      if (consumer.getResult().size() > 0) return false;
    }

    return true;
  }

  private void checkStringNameIdentifier(GrReferenceExpression ref) {
    final PsiElement nameElement = ref.getReferenceNameElement();
    if (nameElement == null) return;

    final IElementType elementType = nameElement.getNode().getElementType();
    if (elementType == GroovyTokenTypes.mSTRING_LITERAL || elementType == GroovyTokenTypes.mGSTRING_LITERAL) {
      checkStringLiteral(nameElement, nameElement.getText());
    }
    else if (elementType == GroovyTokenTypes.mREGEX_LITERAL || elementType == GroovyTokenTypes.mDOLLAR_SLASH_REGEX_LITERAL) {
      checkRegexLiteral(nameElement);
    }
  }

  /*
  private static void registerAccessFix(Annotation annotation, PsiElement place, PsiMember refElement) {
    if (refElement instanceof PsiCompiledElement) return;
    PsiModifierList modifierList = refElement.getModifierList();
    if (modifierList == null) return;

    try {
      Project project = refElement.getProject();
      JavaPsiFacade facade = JavaPsiFacade.getInstance(project);
      PsiModifierList modifierListCopy = facade.getElementFactory().createFieldFromText("int a;", null).getModifierList();
      modifierListCopy.setModifierProperty(PsiModifier.STATIC, modifierList.hasModifierProperty(PsiModifier.STATIC));
      @Modifier String minModifier = PsiModifier.PROTECTED;
      if (refElement.hasModifierProperty(PsiModifier.PROTECTED)) {
        minModifier = PsiModifier.PUBLIC;
      }
      String[] modifiers = {PsiModifier.PROTECTED, PsiModifier.PUBLIC, PsiModifier.PACKAGE_LOCAL};
      PsiClass accessObjectClass = PsiTreeUtil.getParentOfType(place, PsiClass.class, false);
      if (accessObjectClass == null) {
        accessObjectClass = ((GroovyFile)place.getContainingFile()).getScriptClass();
      }
      for (int i = ArrayUtil.indexOf(modifiers, minModifier); i < modifiers.length; i++) {
        String modifier = modifiers[i];
        modifierListCopy.setModifierProperty(modifier, true);
        if (facade.getResolveHelper().isAccessible(refElement, modifierListCopy, place, accessObjectClass, null)) {
          IntentionAction fix = new GrModifierFix(refElement, refElement.getModifierList(), modifier, true, true);
          annotation.registerFix(fix);
        }
      }
    }
    catch (IncorrectOperationException e) {
      LOG.error(e);
    }
  }
  */

  private static void registerStaticImportFix(GrReferenceExpression referenceExpression, Annotation annotation) {
    final String referenceName = referenceExpression.getReferenceName();
    //noinspection ConstantConditions
    if (StringUtil.isEmpty(referenceName)) {
      return;
    }

    annotation.registerFix(new GroovyStaticImportMethodFix((GrMethodCall)referenceExpression.getParent()));
  }

  @Override
  public void visitTypeDefinition(GrTypeDefinition typeDefinition) {
    final PsiElement parent = typeDefinition.getParent();
    if (!(typeDefinition.isAnonymous() || parent instanceof GrTypeDefinitionBody || parent instanceof GroovyFile || typeDefinition instanceof GrTypeParameter)) {
      final TextRange range = getClassHeaderTextRange(typeDefinition);
      final Annotation errorAnnotation =
        myHolder.createErrorAnnotation(range, GroovyBundle.message("class.definition.is.not.expected.here"));
      errorAnnotation.registerFix(new GrMoveClassToCorrectPlaceFix(typeDefinition));
    }
    checkTypeDefinition(myHolder, typeDefinition);
    checkTypeDefinitionModifiers(myHolder, typeDefinition);

    checkDuplicateMethod(typeDefinition.getMethods(), myHolder);
    checkImplementedMethodsOfClass(myHolder, typeDefinition);
    checkConstructors(myHolder, typeDefinition);
<<<<<<< HEAD
    if (typeDefinition instanceof GrTypeParameter) {
      highlightTypeParameterReference(myHolder, typeDefinition.getNameIdentifierGroovy());
    }
    else {
      highlightClassReference(myHolder, typeDefinition.getNameIdentifierGroovy());
    }
=======
>>>>>>> 4b94dc25
  }

  private static void checkReferenceList(AnnotationHolder holder,
                                         GrReferenceList list,
                                         boolean interfaceExpected,
                                         String message,
                                         @Nullable IntentionAction fix) {
    if (list == null) return;
    for (GrCodeReferenceElement refElement : list.getReferenceElements()) {
      final PsiElement psiClass = refElement.resolve();
      if (psiClass instanceof PsiClass && ((PsiClass)psiClass).isInterface() != interfaceExpected) {
        if (fix != null) {
          holder.createErrorAnnotation(refElement, message).registerFix(fix);
        }
      }
    }
  }

  private static void checkConstructors(AnnotationHolder holder, GrTypeDefinition typeDefinition) {
    if (typeDefinition.isEnum() || typeDefinition.isInterface() || typeDefinition.isAnonymous()) return;
    final PsiClass superClass = typeDefinition.getSuperClass();
    if (superClass == null) return;

    if (GrInheritConstructorContributor.hasInheritConstructorsAnnotation(typeDefinition)) return;

    PsiMethod defConstructor = getDefaultConstructor(superClass);
    boolean hasImplicitDefConstructor = superClass.getConstructors().length == 0;

    final PsiMethod[] constructors = typeDefinition.getCodeConstructors();
    final String qName = superClass.getQualifiedName();
    if (constructors.length == 0) {
      if (!hasImplicitDefConstructor && (defConstructor == null || !PsiUtil.isAccessible(typeDefinition, defConstructor))) {
        final TextRange range = getClassHeaderTextRange(typeDefinition);
        holder.createErrorAnnotation(range, GroovyBundle.message("there.is.no.default.constructor.available.in.class.0", qName)).registerFix(new CreateConstructorMatchingSuperFix(typeDefinition));
      }
      return;
    }
    for (PsiMethod method : constructors) {
      if (method instanceof GrMethod) {
        final GrOpenBlock block = ((GrMethod)method).getBlock();
        if (block == null) continue;
        final GrStatement[] statements = block.getStatements();
        if (statements.length > 0) {
          if (statements[0] instanceof GrConstructorInvocation) continue;
        }

        if (!hasImplicitDefConstructor && (defConstructor == null || !PsiUtil.isAccessible(typeDefinition, defConstructor))) {
          holder.createErrorAnnotation(getMethodHeaderTextRange(method),
                                       GroovyBundle.message("there.is.no.default.constructor.available.in.class.0", qName));
        }
      }
    }

    checkRecursiveConstructors(holder, constructors);
  }

  @Override
  public void visitEnumConstant(GrEnumConstant enumConstant) {
    super.visitEnumConstant(enumConstant);
    final GrArgumentList argumentList = enumConstant.getArgumentList();

    if (argumentList != null && argumentList.getNamedArguments().length > 0 && argumentList.getExpressionArguments().length == 0) {
      final PsiMethod constructor = enumConstant.resolveConstructor();
      if (constructor != null) {
        if (!PsiUtil.isConstructorHasRequiredParameters(constructor)) {
          myHolder.createErrorAnnotation(argumentList, GroovyBundle
            .message("the.usage.of.a.map.entry.expression.to.initialize.an.enum.is.currently.not.supported"));
        }
      }
    }
  }

  private static void checkRecursiveConstructors(AnnotationHolder holder, PsiMethod[] constructors) {
    Map<PsiMethod, PsiMethod> nodes = new HashMap<PsiMethod, PsiMethod>(constructors.length);

    Set<PsiMethod> set = ContainerUtil.set(constructors);

    for (PsiMethod constructor : constructors) {
      if (!(constructor instanceof GrMethod)) continue;

      final GrOpenBlock block = ((GrMethod)constructor).getBlock();
      if (block == null) continue;

      final GrStatement[] statements = block.getStatements();
      if (statements.length <= 0 || !(statements[0] instanceof GrConstructorInvocation)) continue;

      final PsiMethod resolved = ((GrConstructorInvocation)statements[0]).resolveMethod();
      if (!set.contains(resolved)) continue;

      nodes.put(constructor, resolved);
    }

    Set<PsiMethod> checked = new HashSet<PsiMethod>();

    Set<PsiMethod> current;
    for (PsiMethod constructor : constructors) {
      if (!checked.add(constructor)) continue;

      current = new HashSet<PsiMethod>();
      current.add(constructor);
      for (constructor = nodes.get(constructor); constructor != null && current.add(constructor); constructor = nodes.get(constructor)) {
        checked.add(constructor);
      }

      if (constructor != null) {
        PsiMethod circleStart = constructor;
        do {
          holder.createErrorAnnotation(getMethodHeaderTextRange(constructor),
                                       GroovyBundle.message("recursive.constructor.invocation"));
          constructor = nodes.get(constructor);
        }
        while (constructor != circleStart);
      }
    }
  }

  public static TextRange getMethodHeaderTextRange(PsiMethod method) {
    final PsiModifierList modifierList = method.getModifierList();
    final PsiParameterList parameterList = method.getParameterList();

    final TextRange textRange = modifierList.getTextRange();
    LOG.assertTrue(textRange != null, method.getClass() + ":" + method.getText());
    int startOffset = textRange.getStartOffset();
    int endOffset = parameterList.getTextRange().getEndOffset() + 1;

    return new TextRange(startOffset, endOffset);
  }

  @Override
  public void visitMethod(GrMethod method) {


    checkMethodDefinitionModifiers(myHolder, method);
    checkMethodWithTypeParamsShouldHaveReturnType(myHolder, method);
    checkInnerMethod(myHolder, method);
    checkMethodParameters(myHolder, method);

    GrOpenBlock block = method.getBlock();
    if (block != null && TypeInferenceHelper.isTooComplexTooAnalyze(block)) {
      myHolder.createWeakWarningAnnotation(method.getNameIdentifierGroovy(), GroovyBundle.message("method.0.is.too.complex.too.analyze",
                                                                                                  method.getName()));
    }
  }

  private static void checkMethodWithTypeParamsShouldHaveReturnType(AnnotationHolder holder, GrMethod method) {
    final PsiTypeParameterList parameterList = method.getTypeParameterList();
    if (parameterList != null) {
      final GrTypeElement typeElement = method.getReturnTypeElementGroovy();
      if (typeElement == null) {
        final TextRange parameterListTextRange = parameterList.getTextRange();
        final TextRange range = new TextRange(parameterListTextRange.getEndOffset(), parameterListTextRange.getEndOffset() + 1);
        holder.createErrorAnnotation(range, GroovyBundle.message("method.with.type.parameters.should.have.return.type"));
      }
    }
  }

  private static void checkMethodParameters(AnnotationHolder holder, GrMethod method) {
    if (!method.hasModifierProperty(PsiModifier.ABSTRACT)) return;

    for (GrParameter parameter : method.getParameters()) {
      GrExpression initializerGroovy = parameter.getInitializerGroovy();
      if (initializerGroovy != null) {
        PsiElement assignOperator = parameter.getNameIdentifierGroovy();
        TextRange textRange =
          new TextRange(assignOperator.getTextRange().getEndOffset(), initializerGroovy.getTextRange().getEndOffset());
        holder.createErrorAnnotation(textRange, GroovyBundle.message("default.initializers.are.not.allowed.in.abstract.method"));
      }
    }
  }

  @Nullable
  private static PsiMethod getDefaultConstructor(PsiClass clazz) {
    final String className = clazz.getName();
    if (className == null) return null;
    final PsiMethod[] byName = clazz.findMethodsByName(className, true);
    if (byName.length == 0) return null;
    Outer:
    for (PsiMethod method : byName) {
      if (method.getParameterList().getParametersCount() == 0) return method;
      if (!(method instanceof GrMethod)) continue;
      final GrParameter[] parameters = ((GrMethod)method).getParameterList().getParameters();

      for (GrParameter parameter : parameters) {
        if (!parameter.isOptional()) continue Outer;
      }
      return method;
    }
    return null;
  }

  @Override
  public void visitVariableDeclaration(GrVariableDeclaration variableDeclaration) {

    PsiElement parent = variableDeclaration.getParent();
    assert parent != null;

    PsiElement typeDef = parent.getParent();
    if (typeDef != null && typeDef instanceof GrTypeDefinition) {
      PsiModifierList modifiersList = variableDeclaration.getModifierList();
      final GrMember[] members = variableDeclaration.getMembers();
      if (members.length == 0) return;
      final GrMember member = members[0];
      checkAccessModifiers(myHolder, modifiersList, member);
      checkDuplicateModifiers(myHolder, variableDeclaration.getModifierList(), member);

      if (modifiersList.hasExplicitModifier(PsiModifier.VOLATILE) && modifiersList.hasExplicitModifier(PsiModifier.FINAL)) {
        final Annotation annotation =
          myHolder.createErrorAnnotation(modifiersList, GroovyBundle.message("illegal.combination.of.modifiers.volatile.and.final"));
        annotation.registerFix(new GrModifierFix(member, modifiersList, PsiModifier.VOLATILE, true, false));
        annotation.registerFix(new GrModifierFix(member, modifiersList, PsiModifier.FINAL, true, false));
      }

      if (modifiersList.hasExplicitModifier(PsiModifier.NATIVE)) {
        final Annotation annotation = myHolder.createErrorAnnotation(modifiersList, GroovyBundle.message("variable.cannot.be.native"));
        annotation.registerFix(new GrModifierFix(member, modifiersList, PsiModifier.NATIVE, true, false));
      }

      if (modifiersList.hasExplicitModifier(PsiModifier.ABSTRACT)) {
        final Annotation annotation = myHolder.createErrorAnnotation(modifiersList, GroovyBundle.message("variable.cannot.be.abstract"));
        annotation.registerFix(new GrModifierFix(member, modifiersList, PsiModifier.ABSTRACT, true, false));
      }
    }
  }

  @Override
  public void visitVariable(GrVariable variable) {
    checkName(variable);

    PsiNamedElement duplicate = ResolveUtil
      .resolveExistingElement(variable, new DuplicateVariablesProcessor(variable), GrReferenceExpression.class, GrVariable.class);
    if (duplicate == null) {
      if (variable instanceof GrParameter) {
        @SuppressWarnings({"ConstantConditions"})
        final PsiElement parent = variable.getContext().getContext();
        if (parent instanceof GrClosableBlock) {
          duplicate = ResolveUtil.resolveExistingElement((GrClosableBlock)parent, new DuplicateVariablesProcessor(variable),
                                                         GrVariable.class, GrReferenceExpression.class);
        }
      }
    }

    if (duplicate instanceof GrLightParameter && "args".equals(duplicate.getName())) {
      duplicate = null;
    }

    if (duplicate instanceof GrVariable) {
      if (variable instanceof GrField || !(duplicate instanceof GrField)) {
        final String key = duplicate instanceof GrField ? "field.already.defined" : "variable.already.defined";
        myHolder.createErrorAnnotation(variable.getNameIdentifierGroovy(), GroovyBundle.message(key, variable.getName()));
      }
    }

    PsiType type = variable.getDeclaredType();
    if (type instanceof PsiEllipsisType && !isLastParameter(variable)) {
      TextRange range = getTypeRange(variable);
      LOG.assertTrue(range != null, variable.getText());
      myHolder.createErrorAnnotation(range, GroovyBundle.message("ellipsis.type.is.not.allowed.here"));
    }
  }

  @Nullable
  private static TextRange getTypeRange(GrVariable variable) {
    GrTypeElement typeElement = variable.getTypeElementGroovy();
    if (typeElement == null) return null;

    PsiElement sibling = typeElement.getNextSibling();
    if (sibling != null && sibling.getNode().getElementType() == GroovyTokenTypes.mTRIPLE_DOT) {
      return new TextRange(typeElement.getTextRange().getStartOffset(), sibling.getTextRange().getEndOffset());
    }

    return typeElement.getTextRange();
  }


  private static boolean isLastParameter(PsiVariable variable) {
    if (!(variable instanceof PsiParameter)) return false;

    PsiElement parent = variable.getParent();
    if (!(parent instanceof PsiParameterList)) return false;

    PsiParameter[] parameters = ((PsiParameterList)parent).getParameters();

    return parameters.length > 0 && parameters[parameters.length - 1] == variable;
  }

  private void checkName(GrVariable variable) {
    if (!"$".equals(variable.getName())) return;
    myHolder.createErrorAnnotation(variable.getNameIdentifierGroovy(), GroovyBundle.message("incorrect.variable.name"));
  }

  @Override
  public void visitAssignmentExpression(GrAssignmentExpression expression) {
    GrExpression lValue = expression.getLValue();
    if (!PsiUtil.mightBeLValue(lValue)) {
      myHolder.createErrorAnnotation(lValue, GroovyBundle.message("invalid.lvalue"));
    }
  }

  @Override
  public void visitReturnStatement(GrReturnStatement returnStatement) {
    final GrExpression value = returnStatement.getReturnValue();
    if (value != null) {
      final PsiType type = value.getType();
      if (type != null) {
        final GrParametersOwner owner = PsiTreeUtil.getParentOfType(returnStatement, GrMethod.class, GrClosableBlock.class);
        if (owner instanceof PsiMethod) {
          final PsiMethod method = (PsiMethod)owner;
          if (method.isConstructor()) {
            myHolder.createErrorAnnotation(value, GroovyBundle.message("cannot.return.from.constructor"));
          }
          else {
            final PsiType methodType = method.getReturnType();
            if (methodType != null) {
              if (PsiType.VOID.equals(methodType)) {
                myHolder.createErrorAnnotation(value, GroovyBundle.message("cannot.return.from.void.method"));
              }
            }
          }
        }
      }
    }
  }

  @Override
  public void visitListOrMap(GrListOrMap listOrMap) {
    final PsiReference constructorReference = listOrMap.getReference();
    if (constructorReference != null) {
      final PsiElement startToken = listOrMap.getFirstChild();
      if (startToken != null && startToken.getNode().getElementType() == GroovyTokenTypes.mLBRACK) {
        myHolder.createInfoAnnotation(startToken, null).setTextAttributes(DefaultHighlighter.LITERAL_CONVERSION);
      }
      final PsiElement endToken = listOrMap.getLastChild();
      if (endToken != null && endToken.getNode().getElementType() == GroovyTokenTypes.mRBRACK) {
        myHolder.createInfoAnnotation(endToken, null).setTextAttributes(DefaultHighlighter.LITERAL_CONVERSION);
      }
    }

    checkNamedArgs(listOrMap.getNamedArguments(), false);
  }

  @Override
  public void visitClassTypeElement(GrClassTypeElement typeElement) {
    super.visitClassTypeElement(typeElement);

    final GrCodeReferenceElement ref = typeElement.getReferenceElement();
    final GrTypeArgumentList argList = ref.getTypeArgumentList();
    if (argList == null) return;

    final GrTypeElement[] elements = argList.getTypeArgumentElements();
    for (GrTypeElement element : elements) {
      checkTypeArgForPrimitive(element, GroovyBundle.message("primitive.type.parameters.are.not.allowed"));
    }
  }

  private void checkTypeArgForPrimitive(@Nullable GrTypeElement element, String message) {
    if (element == null || !(element.getType() instanceof PsiPrimitiveType)) return;

    myHolder.
      createErrorAnnotation(element, message).
      registerFix(new GrReplacePrimitiveTypeWithWrapperFix(element));
  }

  @Override
  public void visitWildcardTypeArgument(GrWildcardTypeArgument wildcardTypeArgument) {
    super.visitWildcardTypeArgument(wildcardTypeArgument);

    checkTypeArgForPrimitive(wildcardTypeArgument.getBoundTypeElement(), GroovyBundle.message("primitive.bound.types.are.not.allowed"));
  }

  private void highlightNamedArgs(GrNamedArgument[] namedArguments) {
    for (GrNamedArgument namedArgument : namedArguments) {
      final GrArgumentLabel label = namedArgument.getLabel();
      if (label != null && label.getExpression() == null && label.getNameElement().getNode().getElementType() != GroovyTokenTypes.mSTAR) {
        myHolder.createInfoAnnotation(label, null).setTextAttributes(DefaultHighlighter.MAP_KEY);
      }
    }
  }

  private void checkNamedArgs(GrNamedArgument[] namedArguments, boolean forArgList) {
    highlightNamedArgs(namedArguments);

    MultiMap<String, GrArgumentLabel> map = new MultiMap<String, GrArgumentLabel>();
    for (GrNamedArgument element : namedArguments) {
      final GrArgumentLabel label = element.getLabel();
      if (label != null) {
        final String name = label.getName();
        if (name != null) {
          map.putValue(name, label);
        }
      }
    }

    for (String key : map.keySet()) {
      final List<GrArgumentLabel> arguments = (List<GrArgumentLabel>)map.get(key);
      if (arguments.size() > 1) {
        for (int i = 1; i < arguments.size(); i++) {
          final GrArgumentLabel label = arguments.get(i);
          if (forArgList) {
            myHolder.createErrorAnnotation(label, GroovyBundle.message("duplicated.named.parameter", key));
          }
          else {
            myHolder.createWarningAnnotation(label, GroovyBundle.message("duplicate.element.in.the.map"));
          }
        }
      }
    }
  }

  @Override
  public void visitNewExpression(GrNewExpression newExpression) {
    GrTypeArgumentList constructorTypeArguments = newExpression.getConstructorTypeArguments();
    if (constructorTypeArguments != null) {
      myHolder.createErrorAnnotation(constructorTypeArguments, GroovyBundle.message("groovy.does.not.support.constructor.type.arguments"));
    }

    final GrTypeElement typeElement = newExpression.getTypeElement();

    if (typeElement instanceof GrBuiltInTypeElement) {
      if (newExpression.getArrayCount() == 0) {
        myHolder.createErrorAnnotation(typeElement, GroovyBundle.message("create.instance.of.built-in.type"));
      }
    }

    if (newExpression.getArrayCount() > 0) return;

    GrCodeReferenceElement refElement = newExpression.getReferenceElement();
    if (refElement == null) return;

    final PsiElement element = refElement.resolve();
    if (element instanceof PsiClass) {
      PsiClass clazz = (PsiClass)element;
      if (clazz.hasModifierProperty(PsiModifier.ABSTRACT)) {
        if (newExpression.getAnonymousClassDefinition() == null) {
          String message = clazz.isInterface()
                           ? GroovyBundle.message("cannot.instantiate.interface", clazz.getName())
                           : GroovyBundle.message("cannot.instantiate.abstract.class", clazz.getName());
          myHolder.createErrorAnnotation(refElement, message);
        }
        return;
      }
      if (newExpression.getQualifier() != null) {
        if (clazz.hasModifierProperty(PsiModifier.STATIC)) {
          myHolder.createErrorAnnotation(newExpression, GroovyBundle.message("qualified.new.of.static.class"));
        }
      }
      else {
        final PsiClass outerClass = clazz.getContainingClass();
        if (com.intellij.psi.util.PsiUtil.isInnerClass(clazz) && !PsiUtil.hasEnclosingInstanceInScope(outerClass, newExpression, true)) {
          Annotation annotation =
            myHolder.createErrorAnnotation(refElement, GroovyBundle.message("cannot.reference.nonstatic", clazz.getQualifiedName()));
          annotation.setTextAttributes(DefaultHighlighter.UNRESOLVED_ACCESS);
        }
      }
    }
  }

  private static boolean checkDiamonds(GrCodeReferenceElement refElement, AnnotationHolder holder) {
    GrTypeArgumentList typeArgumentList = refElement.getTypeArgumentList();
    if (typeArgumentList == null) return true;

    if (!typeArgumentList.isDiamond()) return true;

    final GroovyConfigUtils configUtils = GroovyConfigUtils.getInstance();
    if (!configUtils.isVersionAtLeast(refElement, GroovyConfigUtils.GROOVY1_8)) {
      final String message = GroovyBundle.message("diamonds.are.not.allowed.in.groovy.0", configUtils.getSDKVersion(refElement));
      holder.createErrorAnnotation(typeArgumentList, message);
    }
    return false;
  }

  @Override
  public void visitArgumentList(GrArgumentList list) {
    checkNamedArgs(list.getNamedArguments(), true);
  }

  @Override
  public void visitConstructorInvocation(GrConstructorInvocation invocation) {
    final GroovyResolveResult resolveResult = invocation.advancedResolve();
    if (resolveResult.getElement() == null) {
      final GroovyResolveResult[] results = invocation.multiResolve(false);
      final GrArgumentList argList = invocation.getArgumentList();
      if (results.length > 0) {
        String message = GroovyBundle.message("ambiguous.constructor.call");
        myHolder.createWarningAnnotation(argList, message);
      }
      else {
        final PsiClass clazz = invocation.getDelegatedClass();
        if (clazz != null) {
          //default constructor invocation
          PsiType[] argumentTypes = PsiUtil.getArgumentTypes(invocation.getThisOrSuperKeyword(), true);
          if (argumentTypes != null && argumentTypes.length > 0) {
            String message = GroovyBundle.message("cannot.apply.default.constructor", clazz.getName());
            myHolder.createWarningAnnotation(argList, message);
          }
        }
      }
    }
  }

  @Override
  public void visitBreakStatement(GrBreakStatement breakStatement) {
    checkFlowInterruptStatement(breakStatement, myHolder);
  }

  @Override
  public void visitContinueStatement(GrContinueStatement continueStatement) {
    checkFlowInterruptStatement(continueStatement, myHolder);
  }

  @Override
  public void visitPackageDefinition(GrPackageDefinition packageDefinition) {
    //todo: if reference isn't resolved it construct package definition
    checkPackage(packageDefinition);
    final GrModifierList modifierList = packageDefinition.getAnnotationList();
    checkAnnotationList(myHolder, modifierList, GroovyBundle.message("package.definition.cannot.have.modifiers"));
  }

  private void checkPackage(GrPackageDefinition packageDefinition) {
    final PsiFile file = packageDefinition.getContainingFile();
    assert file != null;

    PsiDirectory psiDirectory = file.getContainingDirectory();
    if (psiDirectory != null && file instanceof GroovyFile) {
      PsiPackage aPackage = JavaDirectoryService.getInstance().getPackage(psiDirectory);
      if (aPackage != null) {
        String packageName = aPackage.getQualifiedName();
        if (!packageName.equals(packageDefinition.getPackageName())) {
          final Annotation annotation = myHolder.createWarningAnnotation(packageDefinition, GroovyBundle.message("wrong.package.name", packageName, aPackage.getQualifiedName()));
          annotation.registerFix(new ChangePackageQuickFix((GroovyFile)packageDefinition.getContainingFile(), packageName));
          annotation.registerFix(new GrMoveToDirFix(packageDefinition.getPackageName()));
        }
      }
    }
  }

  @Override
  public void visitClosure(GrClosableBlock closure) {
    super.visitClosure(closure);
    if (!closure.hasParametersSection() && isClosureAmbiguous(closure)) {
      myHolder.createErrorAnnotation(closure, GroovyBundle.message("ambiguous.code.block"));
    }

    if (TypeInferenceHelper.isTooComplexTooAnalyze(closure)) {
      int startOffset = closure.getLBrace().getTextRange().getStartOffset();
      int endOffset;
      if (closure.getArrow()!=null) {
        endOffset = closure.getArrow().getTextRange().getEndOffset();
      }
      else {
        String text =
          PsiDocumentManager.getInstance(closure.getProject()).getDocument(closure.getContainingFile()).getText();
        endOffset = Math.min(closure.getTextRange().getEndOffset(), text.indexOf('\n', startOffset));
      }
      myHolder.createWeakWarningAnnotation(new TextRange(startOffset, endOffset), GroovyBundle.message("closure.is.too.complex.to.analyze"));
    }
  }

  private static boolean isClosureAmbiguous(GrClosableBlock closure) {
    if (closure.getContainingFile() instanceof GroovyCodeFragment) return false; //for code fragments
    PsiElement place = closure;
    while (true) {
      if (place instanceof GrUnAmbiguousClosureContainer) return false;
      if (PsiUtil.isExpressionStatement(place)) return true;

      PsiElement parent = place.getParent();
      if (parent == null || parent.getFirstChild() != place) return false;
      place = parent;
    }
  }

  @Override
  public void visitSuperExpression(GrSuperReferenceExpression superExpression) {
    checkThisOrSuperReferenceExpression(superExpression, myHolder);
  }

  @Override
  public void visitThisExpression(GrThisReferenceExpression thisExpression) {
    checkThisOrSuperReferenceExpression(thisExpression, myHolder);
  }

  @Override
  public void visitLiteralExpression(GrLiteral literal) {
    final IElementType elementType = literal.getFirstChild().getNode().getElementType();
    if (elementType == GroovyTokenTypes.mSTRING_LITERAL || elementType == GroovyTokenTypes.mGSTRING_LITERAL) {
      checkStringLiteral(literal, literal.getText());
    }
    else if (elementType == GroovyTokenTypes.mREGEX_LITERAL || elementType == GroovyTokenTypes.mDOLLAR_SLASH_REGEX_LITERAL) {
      checkRegexLiteral(literal.getFirstChild());
    }
  }

  @Override
  public void visitRegexExpression(GrRegex regex) {
    checkRegexLiteral(regex);
  }

  private void checkRegexLiteral(PsiElement regex) {
    String text = regex.getText();
    String quote = GrStringUtil.getStartQuote(text);

    final GroovyConfigUtils config = GroovyConfigUtils.getInstance();

    if ("$/".equals(quote)) {
      if (!config.isVersionAtLeast(regex, GroovyConfigUtils.GROOVY1_8)) {
        myHolder
          .createErrorAnnotation(regex, GroovyBundle.message("dollar.slash.strings.are.not.allowed.in.0", config.getSDKVersion(regex)));
      }
    }


    String[] parts;
    if (regex instanceof GrRegex) {
      parts = ((GrRegex)regex).getTextParts();
    }
    else {
      parts = new String[]{regex.getFirstChild().getNextSibling().getText()};
    }

    for (String part : parts) {
      if (!GrStringUtil.parseRegexCharacters(part, new StringBuilder(part.length()), null, regex.getText().startsWith("/"))) {
        myHolder.createErrorAnnotation(regex, GroovyBundle.message("illegal.escape.character.in.string.literal"));
        return;
      }
    }

    if ("/".equals(quote)) {
      if (!config.isVersionAtLeast(regex, GroovyConfigUtils.GROOVY1_8)) {
        if (text.contains("\n") || text.contains("\r")) {
          myHolder.createErrorAnnotation(regex, GroovyBundle
            .message("multiline.slashy.strings.are.not.allowed.in.groovy.0", config.getSDKVersion(regex)));
          return;
        }
      }
    }
  }

  @Override
  public void visitGStringExpression(GrString gstring) {
    for (String part : gstring.getTextParts()) {
      if (!GrStringUtil.parseStringCharacters(part, new StringBuilder(part.length()), null)) {
        myHolder.createErrorAnnotation(gstring, GroovyBundle.message("illegal.escape.character.in.string.literal"));
        return;
      }
    }
  }

  private void checkStringLiteral(PsiElement literal, String text) {

    StringBuilder builder = new StringBuilder(text.length());
    String quote = GrStringUtil.getStartQuote(text);
    if (quote.isEmpty()) return;

    String substring = text.substring(quote.length());
    if (!GrStringUtil.parseStringCharacters(substring, new StringBuilder(text.length()), null)) {
      myHolder.createErrorAnnotation(literal, GroovyBundle.message("illegal.escape.character.in.string.literal"));
      return;
    }

    int[] offsets = new int[substring.length() + 1];
    boolean result = GrStringUtil.parseStringCharacters(substring, builder, offsets);
    LOG.assertTrue(result);
    if (!builder.toString().endsWith(quote) || substring.charAt(offsets[builder.length() - quote.length()]) == '\\') {
      myHolder.createErrorAnnotation(literal, GroovyBundle.message("string.end.expected"));
    }
  }

  @Override
  public void visitForInClause(GrForInClause forInClause) {
    final GrVariable var = forInClause.getDeclaredVariable();
    if (var == null) return;
    final GrModifierList modifierList = var.getModifierList();
    if (modifierList == null) return;
    final PsiElement[] modifiers = modifierList.getModifiers();
    for (PsiElement modifier : modifiers) {
      if (modifier instanceof PsiAnnotation) continue;
      final String modifierText = modifier.getText();
      if (PsiModifier.FINAL.equals(modifierText)) continue;
      if (GrModifier.DEF.equals(modifierText)) continue;
      myHolder.createErrorAnnotation(modifier, GroovyBundle.message("not.allowed.modifier.in.forin", modifierText));
    }
  }

  @Override
  public void visitFile(GroovyFileBase file) {
    final PsiClass scriptClass = file.getScriptClass();
    if (scriptClass != null) {
      checkDuplicateMethod(scriptClass.getMethods(), myHolder);
    }
  }


  public void visitAnnotation(GrAnnotation annotation) {
    super.visitAnnotation(annotation);
    final GrCodeReferenceElement ref = annotation.getClassReference();
    final PsiElement resolved = ref.resolve();

    if (resolved == null) return;
    assert resolved instanceof PsiClass;

    highlightResolved(myHolder, ref, resolved);

    PsiClass anno = (PsiClass) resolved;
    if (!anno.isAnnotationType()) {
      myHolder.createErrorAnnotation(ref, GroovyBundle.message("class.is.not.annotation", ((PsiClass)resolved).getQualifiedName()));
      return;
    }
    PsiElement parent = annotation.getParent();
    PsiElement owner = parent.getParent();
    String[] elementTypeFields = GrAnnotationImpl.getApplicableElementTypeFields(parent instanceof PsiModifierList ? owner : parent);
    if (elementTypeFields != null && !GrAnnotationImpl.isAnnotationApplicableTo(annotation, false, elementTypeFields)) {
      String description = JavaErrorMessages.message("annotation.not.applicable", ref.getText(), JavaErrorMessages.message("annotation.target." + elementTypeFields[0]));
      myHolder.createErrorAnnotation(ref, description);
    }
  }

  @Override
  public void visitImportStatement(GrImportStatement importStatement) {
    checkAnnotationList(myHolder, importStatement.getAnnotationList(), GroovyBundle.message("import.statement.cannot.have.modifiers"));
  }

  private static void checkFlowInterruptStatement(GrFlowInterruptingStatement statement, AnnotationHolder holder) {
    final PsiElement label = statement.getLabelIdentifier();

    if (label != null) {
      final GrLabeledStatement resolved = statement.resolveLabel();
      if (resolved == null) {
        holder.createErrorAnnotation(label, GroovyBundle.message("undefined.label", statement.getLabelName()));
      }
    }

    final GrStatement targetStatement = statement.findTargetStatement();
    if (targetStatement == null) {
      if (statement instanceof GrContinueStatement && label == null) {
        holder.createErrorAnnotation(statement, GroovyBundle.message("continue.outside.loop"));
      }
      else if (statement instanceof GrBreakStatement && label == null) {
        holder.createErrorAnnotation(statement, GroovyBundle.message("break.outside.loop.or.switch"));
      }
    }
    if (statement instanceof GrBreakStatement && label != null && findFirstLoop(statement) == null) {
      holder.createErrorAnnotation(statement, GroovyBundle.message("break.outside.loop"));
    }
  }

  @Nullable
  private static GrLoopStatement findFirstLoop(GrFlowInterruptingStatement statement) {
    return PsiTreeUtil.getParentOfType(statement, GrLoopStatement.class, true, GrClosableBlock.class, GrMember.class, GroovyFile.class);
  }

  private static void checkThisOrSuperReferenceExpression(GrExpression expression, AnnotationHolder holder) {
    if (GroovyConfigUtils.getInstance().isVersionAtLeast(expression, GroovyConfigUtils.GROOVY1_8)) return;

    final GrReferenceExpression qualifier = expression instanceof GrThisReferenceExpression
                                            ? ((GrThisReferenceExpression)expression).getQualifier()
                                            : ((GrSuperReferenceExpression)expression).getQualifier();
    if (qualifier == null) {
      if (expression instanceof GrSuperReferenceExpression) { //'this' refers to java.lang.Class<ThisClass> in static context
        final GrMethod method = PsiTreeUtil.getParentOfType(expression, GrMethod.class);
        if (method != null && method.hasModifierProperty(PsiModifier.STATIC)) {
          Annotation annotation =
            holder.createInfoAnnotation(expression, GroovyBundle.message("cannot.reference.nonstatic", expression.getText()));
          annotation.setTextAttributes(DefaultHighlighter.UNRESOLVED_ACCESS);
        }
      }
    }
    else {
      final PsiElement resolved = qualifier.resolve();
      if (resolved instanceof PsiClass) {
        if (PsiTreeUtil.isAncestor(resolved, expression, true)) {
          if (!PsiUtil.hasEnclosingInstanceInScope((PsiClass)resolved, expression, true)) {
            Annotation annotation =
              holder.createInfoAnnotation(expression, GroovyBundle.message("cannot.reference.nonstatic", expression.getText()));
            annotation.setTextAttributes(DefaultHighlighter.UNRESOLVED_ACCESS);
          }
        }
        else {
          holder.createErrorAnnotation(expression, GroovyBundle.message("is.not.enclosing.class", ((PsiClass)resolved).getQualifiedName()));
        }
      }
      else {
        holder.createErrorAnnotation(qualifier, GroovyBundle.message("unknown.class", qualifier.getText()));
      }
    }
  }

  private static void checkGrDocReferenceElement(AnnotationHolder holder, PsiElement element) {
    ASTNode node = element.getNode();
    if (node != null && TokenSets.BUILT_IN_TYPE.contains(node.getElementType())) {
      Annotation annotation = holder.createInfoAnnotation(element, null);
      annotation.setTextAttributes(DefaultHighlighter.KEYWORD);
    }
  }

  private static void checkAnnotationList(AnnotationHolder holder, @Nullable GrModifierList modifierList, String message) {
    if (modifierList == null) return;
    final PsiElement[] modifiers = modifierList.getModifiers();
    for (PsiElement modifier : modifiers) {
      if (!(modifier instanceof PsiAnnotation)) {
        holder.createErrorAnnotation(modifier, message);
      }
    }
  }

  private static void checkImplementedMethodsOfClass(AnnotationHolder holder, GrTypeDefinition typeDefinition) {
    if (typeDefinition.hasModifierProperty(PsiModifier.ABSTRACT)) return;
    if (typeDefinition.isAnnotationType()) return;
    if (typeDefinition instanceof GrTypeParameter) return;

    Collection<CandidateInfo> collection = OverrideImplementUtil.getMethodsToOverrideImplement(typeDefinition, true);
    if (collection.isEmpty()) return;

    final PsiElement element = collection.iterator().next().getElement();
    assert element instanceof PsiNamedElement;
    String notImplementedMethodName = ((PsiNamedElement)element).getName();

    final TextRange range = getClassHeaderTextRange(typeDefinition);
    final Annotation annotation = holder.createErrorAnnotation(range,
                                                               GroovyBundle.message("method.is.not.implemented", notImplementedMethodName));
    registerImplementsMethodsFix(typeDefinition, annotation);
  }

  private static TextRange getClassHeaderTextRange(GrTypeDefinition clazz) {
    final GrModifierList modifierList = clazz.getModifierList();
    final int startOffset = modifierList != null ? modifierList.getTextOffset() : clazz.getTextOffset();
    final GrImplementsClause implementsClause = clazz.getImplementsClause();

    final int endOffset;
    if (implementsClause != null) {
      endOffset = implementsClause.getTextRange().getEndOffset();
    }
    else {
      final GrExtendsClause extendsClause = clazz.getExtendsClause();
      if (extendsClause != null) {
        endOffset = extendsClause.getTextRange().getEndOffset();
      }
      else {
        endOffset = clazz.getNameIdentifierGroovy().getTextRange().getEndOffset();
      }
    }
    return new TextRange(startOffset, endOffset);
  }

  private static void registerImplementsMethodsFix(GrTypeDefinition typeDefinition, Annotation annotation) {
    annotation.registerFix(QuickFixFactory.getInstance().createImplementMethodsFix(typeDefinition));
  }

  private static void checkInnerMethod(AnnotationHolder holder, GrMethod grMethod) {
    final PsiElement parent = grMethod.getParent();
    if (parent instanceof GrOpenBlock || parent instanceof GrClosableBlock) {
      holder.createErrorAnnotation(grMethod.getNameIdentifierGroovy(), GroovyBundle.message("Inner.methods.are.not.supported"));
    }
  }

  private static void registerAbstractMethodFix(Annotation annotation, GrMethod method, boolean makeClassAbstract) {
    if (method.getBlock() == null) {
      annotation.registerFix(new AddMethodBodyFix(method));
    }
    else {
      annotation.registerFix(new GrModifierFix(method, method.getModifierList(), PsiModifier.ABSTRACT, false, false));
    }
    if (makeClassAbstract) {
      final PsiClass containingClass = method.getContainingClass();
      LOG.assertTrue(containingClass != null);
      final GrModifierList list = (GrModifierList)containingClass.getModifierList();
      LOG.assertTrue(list != null);
      annotation.registerFix(new GrModifierFix(containingClass, list, PsiModifier.ABSTRACT, false, true));
    }
  }

  private static void checkMethodDefinitionModifiers(AnnotationHolder holder, GrMethod method) {
    final GrModifierList modifiersList = method.getModifierList();
    checkAccessModifiers(holder, modifiersList, method);
    checkDuplicateModifiers(holder, modifiersList, method);
    checkOverrideAnnotation(holder, modifiersList, method);

    //script methods
    boolean isMethodAbstract = modifiersList.hasExplicitModifier(PsiModifier.ABSTRACT);
    final boolean isMethodStatic = modifiersList.hasExplicitModifier(PsiModifier.STATIC);
    if (method.getParent() instanceof GroovyFileBase) {
      if (isMethodAbstract) {
        final Annotation annotation =
          holder.createErrorAnnotation(modifiersList, GroovyBundle.message("script.cannot.have.modifier.abstract"));
        registerAbstractMethodFix(annotation, method, false);
      }

      if (modifiersList.hasExplicitModifier(PsiModifier.NATIVE)) {
        final Annotation annotation =
          holder.createErrorAnnotation(modifiersList, GroovyBundle.message("script.cannot.have.modifier.native"));
        annotation.registerFix(new GrModifierFix(method, modifiersList, PsiModifier.NATIVE, false, false));
      }
    }
    else  //type definition methods
      if (method.getParent() != null && method.getParent().getParent() instanceof GrTypeDefinition) {
        GrTypeDefinition containingTypeDef = ((GrTypeDefinition)method.getParent().getParent());

        //interface
        if (containingTypeDef.isInterface()) {
          if (isMethodStatic) {
            final Annotation annotation =
              holder.createErrorAnnotation(modifiersList, GroovyBundle.message("interface.must.have.no.static.method"));
            annotation.registerFix(new GrModifierFix(method, modifiersList, PsiModifier.STATIC, true, false));
          }

          if (modifiersList.hasExplicitModifier(PsiModifier.PRIVATE)) {
            final Annotation annotation =
              holder.createErrorAnnotation(modifiersList, GroovyBundle.message("interface.must.have.no.private.method"));
            annotation.registerFix(new GrModifierFix(method, modifiersList, PsiModifier.PRIVATE, true, false));
          }
        }
        else if (containingTypeDef.isAnonymous()) {
          //anonymous class
          if (isMethodStatic) {
            final Annotation annotation =
              holder.createErrorAnnotation(modifiersList, GroovyBundle.message("static.declaration.in.inner.class"));
            annotation.registerFix(new GrModifierFix(method, modifiersList, PsiModifier.STATIC, false, false));
          }
          if (method.isConstructor()) {
            holder.createErrorAnnotation(method.getNameIdentifierGroovy(),
                                         GroovyBundle.message("constructors.are.not.allowed.in.anonymous.class"));
          }
          if (isMethodAbstract) {
            final Annotation annotation =
              holder.createErrorAnnotation(modifiersList, GroovyBundle.message("anonymous.class.cannot.have.abstract.method"));
            registerAbstractMethodFix(annotation, method, false);
          }
        }
        else {
          //class
          PsiModifierList typeDefModifiersList = containingTypeDef.getModifierList();
          LOG.assertTrue(typeDefModifiersList != null, "modifiers list must be not null");

          if (!typeDefModifiersList.hasExplicitModifier(PsiModifier.ABSTRACT)) {
            if (isMethodAbstract) {
              final Annotation annotation =
                holder.createErrorAnnotation(modifiersList, GroovyBundle.message("only.abstract.class.can.have.abstract.method"));
              registerAbstractMethodFix(annotation, method, true);
            }
          }

          if (!isMethodAbstract) {
            if (method.getBlock() == null) {
              final Annotation annotation = holder
                .createErrorAnnotation(method.getNameIdentifierGroovy(), GroovyBundle.message("not.abstract.method.should.have.body"));
              annotation.registerFix(new AddMethodBodyFix(method));
            }
          }
        }
      }
  }

  private static void checkOverrideAnnotation(AnnotationHolder holder, GrModifierList list, GrMethod method) {
    final PsiAnnotation overrideAnnotation = list.findAnnotation("java.lang.Override");
    if (overrideAnnotation == null) {
      return;
    }
    try {
      MethodSignatureBackedByPsiMethod superMethod = SuperMethodsSearch.search(method, null, true, false).findFirst();
      if (superMethod == null) {
        holder.createWarningAnnotation(overrideAnnotation, GroovyBundle.message("method.doesnot.override.super"));
      }
    }
    catch (IndexNotReadyException ignored) {
      //nothing to do
    }
  }

  private static void checkTypeDefinitionModifiers(AnnotationHolder holder, GrTypeDefinition typeDefinition) {
    GrModifierList modifiersList = typeDefinition.getModifierList();

    if (modifiersList == null) return;

    /**** class ****/
    checkAccessModifiers(holder, modifiersList, typeDefinition);
    checkDuplicateModifiers(holder, modifiersList, typeDefinition);

    PsiClassType[] extendsListTypes = typeDefinition.getExtendsListTypes();

    for (PsiClassType classType : extendsListTypes) {
      PsiClass psiClass = classType.resolve();

      if (psiClass != null) {
        PsiModifierList modifierList = psiClass.getModifierList();
        if (modifierList != null) {
          if (modifierList.hasExplicitModifier(PsiModifier.FINAL)) {
            final Annotation annotation = holder
              .createErrorAnnotation(typeDefinition.getNameIdentifierGroovy(), GroovyBundle.message("final.class.cannot.be.extended"));
            annotation.registerFix(new GrModifierFix(typeDefinition, modifiersList, PsiModifier.FINAL, false, false));
          }
        }
      }
    }

    if (modifiersList.hasExplicitModifier(PsiModifier.ABSTRACT) && modifiersList.hasExplicitModifier(PsiModifier.FINAL)) {
      final Annotation annotation =
        holder.createErrorAnnotation(modifiersList, GroovyBundle.message("illegal.combination.of.modifiers.abstract.and.final"));
      annotation.registerFix(new GrModifierFix(typeDefinition, modifiersList, PsiModifier.FINAL, false, false));
      annotation.registerFix(new GrModifierFix(typeDefinition, modifiersList, PsiModifier.ABSTRACT, false, false));
    }

    if (modifiersList.hasExplicitModifier(PsiModifier.TRANSIENT)) {
      final Annotation annotation =
        holder.createErrorAnnotation(modifiersList, GroovyBundle.message("modifier.transient.not.allowed.here"));
      annotation.registerFix(new GrModifierFix(typeDefinition, modifiersList, PsiModifier.TRANSIENT, false, false));
    }
    if (modifiersList.hasExplicitModifier(PsiModifier.VOLATILE)) {
      final Annotation annotation = holder.createErrorAnnotation(modifiersList, GroovyBundle.message("modifier.volatile.not.allowed.here"));
      annotation.registerFix(new GrModifierFix(typeDefinition, modifiersList, PsiModifier.VOLATILE, false, false));
    }

    /**** interface ****/
    if (typeDefinition.isInterface()) {
      if (modifiersList.hasExplicitModifier(PsiModifier.FINAL)) {
        final Annotation annotation =
          holder.createErrorAnnotation(modifiersList, GroovyBundle.message("intarface.cannot.have.modifier.final"));
        annotation.registerFix(new GrModifierFix(typeDefinition, modifiersList, PsiModifier.FINAL, false, false));
      }
    }
  }

  private static void checkDuplicateModifiers(AnnotationHolder holder, @NotNull GrModifierList list, PsiMember member) {
    final PsiElement[] modifiers = list.getModifiers();
    Set<String> set = new THashSet<String>(modifiers.length);
    for (PsiElement modifier : modifiers) {
      String name = modifier.getText();
      if (set.contains(name)) {
        final Annotation annotation = holder.createErrorAnnotation(list, GroovyBundle.message("duplicate.modifier", name));
        annotation.registerFix(new GrModifierFix(member, list, name, false, false));
      }
      else {
        set.add(name);
      }
    }
  }

  private static void checkAccessModifiers(AnnotationHolder holder, @NotNull PsiModifierList modifierList, PsiMember member) {
    boolean hasPrivate = modifierList.hasExplicitModifier(PsiModifier.PRIVATE);
    boolean hasPublic = modifierList.hasExplicitModifier(PsiModifier.PUBLIC);
    boolean hasProtected = modifierList.hasExplicitModifier(PsiModifier.PROTECTED);

    if (hasPrivate && hasPublic || hasPrivate && hasProtected || hasPublic && hasProtected) {
      final Annotation annotation = holder.createErrorAnnotation(modifierList, GroovyBundle.message("illegal.combination.of.modifiers"));
      if (hasPrivate) {
        annotation.registerFix(new GrModifierFix(member, modifierList, PsiModifier.PRIVATE, false, false));
      }
      if (hasProtected) {
        annotation.registerFix(new GrModifierFix(member, modifierList, PsiModifier.PROTECTED, false, false));
      }
      if (hasPublic) {
        annotation.registerFix(new GrModifierFix(member, modifierList, PsiModifier.PUBLIC, false, false));
      }
    }
  }

  private static void checkDuplicateMethod(PsiMethod[] methods, AnnotationHolder holder) {
    MultiMap<MethodSignature, PsiMethod> map = GrClosureSignatureUtil.findMethodSignatures(methods);
    processMethodDuplicates(map, holder);
  }

  protected static void processMethodDuplicates(MultiMap<MethodSignature, PsiMethod> map, AnnotationHolder holder) {
    for (MethodSignature signature : map.keySet()) {
      Collection<PsiMethod> methods = map.get(signature);
      if (methods.size() > 1) {
        for (Iterator<PsiMethod> iterator = methods.iterator(); iterator.hasNext(); ) {
          PsiMethod method = iterator.next();
          if (method instanceof LightElement) iterator.remove();
        }

        if (methods.size() < 2) continue;
        String signaturePresentation = GroovyPresentationUtil.getSignaturePresentation(signature);
        for (PsiMethod method : methods) {
          //noinspection ConstantConditions
          holder.createErrorAnnotation(getMethodHeaderTextRange(method), GroovyBundle
            .message("method.duplicate", signaturePresentation, method.getContainingClass().getName()));
        }
      }
    }
  }

  private static void checkTypeDefinition(AnnotationHolder holder, GrTypeDefinition typeDefinition) {
    final GroovyConfigUtils configUtils = GroovyConfigUtils.getInstance();
    if (typeDefinition.isAnonymous()) {
      if (!configUtils.isVersionAtLeast(typeDefinition, GroovyConfigUtils.GROOVY1_7)) {
        holder.createErrorAnnotation(typeDefinition.getNameIdentifierGroovy(), GroovyBundle.message("anonymous.classes.are.not.supported",
                                                                                                    configUtils
                                                                                                      .getSDKVersion(typeDefinition)));
      }
    }
    else if (typeDefinition.getContainingClass() != null && !(typeDefinition instanceof GrEnumTypeDefinition)) {
      if (!configUtils.isVersionAtLeast(typeDefinition, GroovyConfigUtils.GROOVY1_7)) {
        holder.createErrorAnnotation(typeDefinition.getNameIdentifierGroovy(),
                                     GroovyBundle.message("inner.classes.are.not.supported", configUtils.getSDKVersion(typeDefinition)));
      }
    }

    final GrImplementsClause implementsClause = typeDefinition.getImplementsClause();
    final GrExtendsClause extendsClause = typeDefinition.getExtendsClause();


    if (typeDefinition.isInterface()) {
      checkReferenceList(holder, extendsClause, true, GroovyBundle.message("no.interface.expected.here"), null);
      if (implementsClause != null) {
        holder.createErrorAnnotation(implementsClause, GroovyBundle.message("no.implements.clause.allowed.for.interface"));
      }
    }
    else {
      checkReferenceList(holder, extendsClause, false, GroovyBundle.message("no.interface.expected.here"),
                         ExtendsImplementsFix.MOVE_TO_IMPLEMENTS_LIST);
      checkReferenceList(holder, implementsClause, true, GroovyBundle.message("no.class.expected.here"),
                         ExtendsImplementsFix.MOVE_TO_EXTENDS_LIST);
    }

    if (extendsClause != null) {
      checkForExtendingInterface(holder, extendsClause, implementsClause, ((GrTypeDefinition)extendsClause.getParent()));
    }

    checkForWildCards(holder, extendsClause);
    checkForWildCards(holder, implementsClause);

    checkDuplicateClass(typeDefinition, holder);

    checkCyclicInheritance(holder, typeDefinition);
  }

  private static void checkCyclicInheritance(AnnotationHolder holder,
                                             GrTypeDefinition typeDefinition) {
    final PsiClass psiClass = getCircularClass(typeDefinition, new HashSet<PsiClass>());
    if (psiClass != null) {
      holder.createErrorAnnotation(getClassHeaderTextRange(typeDefinition),
                                   GroovyBundle.message("cyclic.inheritance.involving.0", psiClass.getQualifiedName()));
    }
  }

  @Nullable
  private static PsiClass getCircularClass(PsiClass aClass, Collection<PsiClass> usedClasses) {
    if (usedClasses.contains(aClass)) {
      return aClass;
    }
    try {
      usedClasses.add(aClass);
      PsiClass[] superTypes = aClass.getSupers();
      for (PsiElement superType : superTypes) {
        while (superType instanceof PsiClass) {
          if (!CommonClassNames.JAVA_LANG_OBJECT.equals(((PsiClass)superType).getQualifiedName())) {
            PsiClass circularClass = getCircularClass((PsiClass)superType, usedClasses);
            if (circularClass != null) return circularClass;
          }
          // check class qualifier
          superType = superType.getParent();
        }
      }
    }
    finally {
      usedClasses.remove(aClass);
    }
    return null;
  }

  private static void checkForWildCards(AnnotationHolder holder, @Nullable GrReferenceList clause) {
    if (clause == null) return;
    final GrCodeReferenceElement[] elements = clause.getReferenceElements();
    for (GrCodeReferenceElement element : elements) {
      final GrTypeArgumentList list = element.getTypeArgumentList();
      if (list != null) {
        for (GrTypeElement type : list.getTypeArgumentElements()) {
          if (type instanceof GrWildcardTypeArgument) {
            holder.createErrorAnnotation(type, GroovyBundle.message("wildcards.are.not.allowed.in.extends.list"));
          }
        }
      }
    }
  }

  private static void checkDuplicateClass(GrTypeDefinition typeDefinition, AnnotationHolder holder) {
    final PsiClass containingClass = typeDefinition.getContainingClass();
    if (containingClass != null) {
      final String containingClassName = containingClass.getName();
      if (containingClassName != null && containingClassName.equals(typeDefinition.getName())) {
        holder.createErrorAnnotation(typeDefinition.getNameIdentifierGroovy(),
                                     GroovyBundle.message("duplicate.inner.class", typeDefinition.getName()));
      }
    }
    final String qName = typeDefinition.getQualifiedName();
    if (qName != null) {
      final PsiClass[] classes =
        JavaPsiFacade.getInstance(typeDefinition.getProject()).findClasses(qName, typeDefinition.getResolveScope());
      if (classes.length > 1) {
        String packageName = getPackageName(typeDefinition);

        if (!isScriptGeneratedClass(classes)) {
          holder.createErrorAnnotation(typeDefinition.getNameIdentifierGroovy(),
                                       GroovyBundle.message("duplicate.class", typeDefinition.getName(), packageName));
        }
        else {
          holder.createErrorAnnotation(typeDefinition.getNameIdentifierGroovy(),
                                       GroovyBundle.message("script.generated.with.same.name", qName));
        }
      }
    }
  }

  private static String getPackageName(GrTypeDefinition typeDefinition) {
    final PsiFile file = typeDefinition.getContainingFile();
    String packageName = "<default package>";
    if (file instanceof GroovyFile) {
      final String name = ((GroovyFile)file).getPackageName();
      if (name.length() > 0) packageName = name;
    }
    return packageName;
  }

  private static boolean isScriptGeneratedClass(PsiClass[] allClasses) {
    return allClasses.length == 2 && (allClasses[0] instanceof GroovyScriptClass || allClasses[1] instanceof GroovyScriptClass);
  }

  private static void checkForExtendingInterface(AnnotationHolder holder,
                                                 GrExtendsClause extendsClause,
                                                 GrImplementsClause implementsClause,
                                                 GrTypeDefinition myClass) {
    for (GrCodeReferenceElement ref : extendsClause.getReferenceElements()) {
      final PsiElement clazz = ref.resolve();
      if (clazz == null) continue;

      if (myClass.isInterface() && clazz instanceof PsiClass && !((PsiClass)clazz).isInterface()) {
        final Annotation annotation = holder.createErrorAnnotation(ref, GroovyBundle.message("class.is.not.expected.here"));
        annotation.registerFix(new ChangeExtendsImplementsQuickFix(extendsClause, implementsClause));
      }
    }
  }


  private static void registerReferenceFixes(GrReferenceExpression refExpr, Annotation annotation, boolean compileStatic) {
    PsiClass targetClass = QuickfixUtil.findTargetClass(refExpr, compileStatic);
    if (targetClass == null) return;

    if (!compileStatic) {
      addDynamicAnnotation(annotation, refExpr);
    }
    if (targetClass.isWritable()) {
      if (!(targetClass instanceof GroovyScriptClass)) {
        annotation.registerFix(new CreateFieldFromUsageFix(refExpr, targetClass));
      }

      if (refExpr.getParent() instanceof GrCall && refExpr.getParent() instanceof GrExpression) {
        annotation.registerFix(new CreateMethodFromUsageFix(refExpr, targetClass));
      }
    }

    if (!refExpr.isQualified()) {
      GrVariableDeclarationOwner owner = PsiTreeUtil.getParentOfType(refExpr, GrVariableDeclarationOwner.class);
      if (!(owner instanceof GroovyFileBase) || ((GroovyFileBase)owner).isScript()) {
        annotation.registerFix(new CreateLocalVariableFromUsageFix(refExpr, owner));
      }
      if (PsiTreeUtil.getParentOfType(refExpr, GrMethod.class)!=null) {
        annotation.registerFix(new CreateParameterFromUsageFix(refExpr));
      }
    }
  }

  private static void addDynamicAnnotation(Annotation annotation, GrReferenceExpression referenceExpression) {
    final PsiFile containingFile = referenceExpression.getContainingFile();
    VirtualFile file;
    if (containingFile != null) {
      file = containingFile.getVirtualFile();
      if (file == null) return;
    }
    else {
      return;
    }

    if (QuickfixUtil.isCall(referenceExpression)) {
      PsiType[] argumentTypes = PsiUtil.getArgumentTypes(referenceExpression, false);
      if (argumentTypes != null) {
        annotation.registerFix(new DynamicMethodFix(referenceExpression, argumentTypes), referenceExpression.getTextRange());
      }
    }
    else {
      annotation.registerFix(new DynamicPropertyFix(referenceExpression), referenceExpression.getTextRange());
    }
  }

<<<<<<< HEAD
  private static void highlightMemberResolved(AnnotationHolder holder, GrReferenceElement refExpr, PsiMember member) {
    boolean isStatic = member.hasModifierProperty(PsiModifier.STATIC);
    final PsiElement refNameElement = getElementToHighlight(refExpr);
    Annotation annotation = holder.createInfoAnnotation(refNameElement, null);

    if (member instanceof PsiField) {
      annotation.setTextAttributes(isStatic ? DefaultHighlighter.STATIC_FIELD : DefaultHighlighter.INSTANCE_FIELD);
    }
    else if (member instanceof GrAccessorMethod) {
      annotation.setTextAttributes(isStatic ? DefaultHighlighter.STATIC_PROPERTY_REFERENCE : DefaultHighlighter.INSTANCE_PROPERTY_REFERENCE);
    }
    else if (member instanceof PsiMethod) {
      if (GroovyPropertyUtils.isSimplePropertyAccessor((PsiMethod)member)) {
        annotation.setTextAttributes(isStatic ? DefaultHighlighter.STATIC_PROPERTY_REFERENCE : DefaultHighlighter.INSTANCE_PROPERTY_REFERENCE);
      }
      else {
        annotation.setTextAttributes(isStatic ? DefaultHighlighter.STATIC_METHOD_ACCESS : DefaultHighlighter.METHOD_CALL);
      }
    }
    else if (member instanceof PsiTypeParameter) {
      highlightTypeParameterReference(holder, refExpr);

    }
    else if (member instanceof PsiClass) {
      highlightClassReference(holder, refExpr);
    }
  }
=======
>>>>>>> 4b94dc25

  public static boolean isDeclarationAssignment(GrReferenceExpression refExpr) {
    if (isAssignmentLhs(refExpr)) {
      return isExpandoQualified(refExpr);
    }
    return false;
  }

  private static boolean isAssignmentLhs(GrReferenceExpression refExpr) {
    return refExpr.getParent() instanceof GrAssignmentExpression &&
           refExpr.equals(((GrAssignmentExpression)refExpr.getParent()).getLValue());
  }

  private static boolean isExpandoQualified(GrReferenceExpression refExpr) {
    final GrExpression qualifier = refExpr.getQualifierExpression();
    if (qualifier == null) {
      final PsiClass clazz = PsiTreeUtil.getParentOfType(refExpr, PsiClass.class);
      if (clazz == null) { //script
        return true;
      }
      return false; //in class, a property should normally be defined, so it's not a declaration
    }

    final PsiType type = qualifier.getType();
    if (type instanceof PsiClassType) {
      final PsiClassType classType = (PsiClassType)type;
      final PsiClass psiClass = classType.resolve();
      if (psiClass instanceof GroovyScriptClass) {
        return true;
      }
    }
    return false;
  }

  private static void checkSingleResolvedElement(AnnotationHolder holder,
                                                 GrReferenceElement refElement,
                                                 GroovyResolveResult resolveResult,
                                                 boolean highlightError) {
    final PsiElement resolved = resolveResult.getElement();
    final PsiElement toHighlight = getElementToHighlight(refElement);
    if (resolved == null) {
      String message = GroovyBundle.message("cannot.resolve", refElement.getReferenceName());

      // Register quickfix

      final Annotation annotation;
      if (highlightError) {
        annotation = holder.createErrorAnnotation(toHighlight, message);
        annotation.setHighlightType(ProblemHighlightType.LIKE_UNKNOWN_SYMBOL);
      }
      else {
        annotation = holder.createInfoAnnotation(toHighlight, message);
      }
      // todo implement for nested classes
      if (refElement.getQualifier() == null || PsiTreeUtil.getParentOfType(refElement, GrImportStatement.class) != null) {
        registerCreateClassByTypeFix(refElement, annotation);
        registerAddImportFixes(refElement, annotation);
        UnresolvedReferenceQuickFixProvider.registerReferenceFixes(refElement, new QuickFixActionRegistrarAdapter(annotation));
        OrderEntryFix.registerFixes(new QuickFixActionRegistrarAdapter(annotation), refElement);
      }
    }
    else if (!resolveResult.isAccessible()) {
      String message = GroovyBundle.message("cannot.access", refElement.getReferenceName());
      holder.createWarningAnnotation(toHighlight, message);
    }
  }

  @NotNull
  public static PsiElement getElementToHighlight(@NotNull GrReferenceElement refElement) {
    final PsiElement refNameElement = refElement.getReferenceNameElement();
    return refNameElement != null ? refNameElement : refElement;
  }


  private static void registerAddImportFixes(GrReferenceElement refElement, Annotation annotation) {
    final String referenceName = refElement.getReferenceName();
    //noinspection ConstantConditions
    if (StringUtil.isEmpty(referenceName) ||
        (!(refElement instanceof GrCodeReferenceElement) && Character.isLowerCase(referenceName.charAt(0)))) {
      return;
    }

    annotation.registerFix(new GroovyAddImportAction(refElement));
  }

  private static void registerCreateClassByTypeFix(GrReferenceElement refElement, Annotation annotation) {
    GrPackageDefinition packageDefinition = PsiTreeUtil.getParentOfType(refElement, GrPackageDefinition.class);
    if (packageDefinition == null && refElement.getQualifier() == null) {
      PsiElement parent = refElement.getParent();
      if (parent instanceof GrNewExpression &&
          refElement.getManager().areElementsEquivalent(((GrNewExpression)parent).getReferenceElement(), refElement)) {
        annotation.registerFix(CreateClassFix.createClassFromNewAction((GrNewExpression)parent));
      }
      else {
        if (shouldBeInterface(refElement)) {
          annotation.registerFix(CreateClassFix.createClassFixAction(refElement, CreateClassKind.INTERFACE));
        }
        else if (shouldBeClass(refElement)) {
          annotation.registerFix(CreateClassFix.createClassFixAction(refElement, CreateClassKind.CLASS));
          annotation.registerFix(CreateClassFix.createClassFixAction(refElement, CreateClassKind.ENUM));
        }
        else if (shouldBeAnnotation(refElement)) {
          annotation.registerFix(CreateClassFix.createClassFixAction(refElement, CreateClassKind.ANNOTATION));
        }
        else {
          annotation.registerFix(CreateClassFix.createClassFixAction(refElement, CreateClassKind.CLASS));
          annotation.registerFix(CreateClassFix.createClassFixAction(refElement, CreateClassKind.INTERFACE));
          annotation.registerFix(CreateClassFix.createClassFixAction(refElement, CreateClassKind.ENUM));
          annotation.registerFix(CreateClassFix.createClassFixAction(refElement, CreateClassKind.ANNOTATION));
        }
      }
    }
  }

  private static boolean shouldBeAnnotation(GrReferenceElement element) {
    return element.getParent() instanceof GrAnnotation;
  }

  private static boolean shouldBeInterface(GrReferenceElement myRefElement) {
    PsiElement parent = myRefElement.getParent();
    return parent instanceof GrImplementsClause || parent instanceof GrExtendsClause && parent.getParent() instanceof GrInterfaceDefinition;
  }

  private static boolean shouldBeClass(GrReferenceElement myRefElement) {
    PsiElement parent = myRefElement.getParent();
    return parent instanceof GrExtendsClause && !(parent.getParent() instanceof GrInterfaceDefinition);
  }

<<<<<<< HEAD

  private static void highlightMember(AnnotationHolder holder, GrMember member) {
    if (member instanceof GrField) {
      GrField field = (GrField)member;
      PsiElement identifier = field.getNameIdentifierGroovy();
      final boolean isStatic = field.hasModifierProperty(PsiModifier.STATIC);
      holder.createInfoAnnotation(identifier, null).setTextAttributes(
        isStatic ? DefaultHighlighter.STATIC_FIELD : DefaultHighlighter.INSTANCE_FIELD);
    }
  }

  private static void highlightAnnotation(AnnotationHolder holder, PsiElement refElement, GroovyResolveResult result) {
    PsiElement element = result.getElement();
    PsiElement parent = refElement.getParent();
    if (element instanceof PsiClass) {
      if (((PsiClass)element).isAnnotationType() && !(parent instanceof GrImportStatement)) {
        final TextRange range = refElement.getTextRange();
        Annotation annotation = holder.createInfoAnnotation(new TextRange(range.getStartOffset() - 1, range.getEndOffset()), null);
        annotation.setTextAttributes(DefaultHighlighter.ANNOTATION);
        GroovyPsiElement context = result.getCurrentFileResolveContext();
        if (context instanceof GrImportStatement) {
          final GrCodeReferenceElement importReference = ((GrImportStatement)context).getImportReference();
          LOG.assertTrue(importReference != null);
          annotation = holder.createInfoAnnotation(importReference, null);
          annotation.setTextAttributes(DefaultHighlighter.ANNOTATION);
        }
      }
      else if (element instanceof PsiTypeParameter) {
        highlightTypeParameterReference(holder, refElement);
      }
      else {
        highlightClassReference(holder, refElement);
      }
    }
  }

  private static void highlightTypeParameterReference(AnnotationHolder holder, PsiElement element) {
    final Annotation annotation = holder.createInfoAnnotation(element, null);
    annotation.setTextAttributes(DefaultHighlighter.TYPE_PARAMETER);
  }

  private static void highlightClassReference(AnnotationHolder holder, PsiElement classReference) {
    final Annotation annotation = holder.createInfoAnnotation(classReference, null);
    annotation.setTextAttributes(DefaultHighlighter.CLASS_REFERENCE);
  }

=======
>>>>>>> 4b94dc25
  public static class DuplicateVariablesProcessor extends PropertyResolverProcessor {
    private boolean myBorderPassed;
    private final boolean myHasVisibilityModifier;

    public DuplicateVariablesProcessor(GrVariable variable) {
      super(variable.getName(), variable);
      myBorderPassed = false;
      myHasVisibilityModifier = hasExplicitVisibilityModifiers(variable);
    }

    private static boolean hasExplicitVisibilityModifiers(GrVariable variable) {
      final PsiModifierList modifierList = variable.getModifierList();
      if (modifierList instanceof GrModifierList) return ((GrModifierList)modifierList).hasExplicitVisibilityModifiers();
      if (modifierList == null) return false;
      return modifierList.hasExplicitModifier(PsiModifier.PUBLIC) ||
             modifierList.hasExplicitModifier(PsiModifier.PROTECTED) ||
             modifierList.hasExplicitModifier(PsiModifier.PRIVATE);
    }

    @Override
    public boolean execute(@NotNull PsiElement element, ResolveState state) {
      if (myBorderPassed) {
        return false;
      }
      if (element instanceof GrVariable && hasExplicitVisibilityModifiers((GrVariable)element) != myHasVisibilityModifier) {
        return true;
      }
      return super.execute(element, state);
    }

    @Override
    public void handleEvent(Event event, Object associated) {
      if (event == ResolveUtil.DECLARATION_SCOPE_PASSED) {
        myBorderPassed = true;
      }
      super.handleEvent(event, associated);
    }
  }

  private static class QuickFixActionRegistrarAdapter implements QuickFixActionRegistrar {
    private final Annotation myAnnotation;

    public QuickFixActionRegistrarAdapter(Annotation annotation) {
      myAnnotation = annotation;
    }

    @Override
    public void register(IntentionAction action) {
      myAnnotation.registerFix(action);
    }

    @Override
    public void register(TextRange fixRange, IntentionAction action, HighlightDisplayKey key) {
      myAnnotation.registerFix(action, fixRange, key);
    }

    @Override
    public void unregister(Condition<IntentionAction> condition) {
      throw new UnsupportedOperationException();
    }
  }
}
<|MERGE_RESOLUTION|>--- conflicted
+++ resolved
@@ -318,13 +318,7 @@
         return;
       }
 
-<<<<<<< HEAD
-      if (resolveResult.getElement() instanceof PsiMember) {
-        highlightMemberResolved(myHolder, refElement, ((PsiMember)resolveResult.getElement()));
-      }
-=======
       highlightResolved(myHolder, refElement, resolveResult.getElement());
->>>>>>> 4b94dc25
 
       checkSingleResolvedElement(myHolder, refElement, resolveResult, true);
 
@@ -613,15 +607,6 @@
     checkDuplicateMethod(typeDefinition.getMethods(), myHolder);
     checkImplementedMethodsOfClass(myHolder, typeDefinition);
     checkConstructors(myHolder, typeDefinition);
-<<<<<<< HEAD
-    if (typeDefinition instanceof GrTypeParameter) {
-      highlightTypeParameterReference(myHolder, typeDefinition.getNameIdentifierGroovy());
-    }
-    else {
-      highlightClassReference(myHolder, typeDefinition.getNameIdentifierGroovy());
-    }
-=======
->>>>>>> 4b94dc25
   }
 
   private static void checkReferenceList(AnnotationHolder holder,
@@ -1902,36 +1887,6 @@
     }
   }
 
-<<<<<<< HEAD
-  private static void highlightMemberResolved(AnnotationHolder holder, GrReferenceElement refExpr, PsiMember member) {
-    boolean isStatic = member.hasModifierProperty(PsiModifier.STATIC);
-    final PsiElement refNameElement = getElementToHighlight(refExpr);
-    Annotation annotation = holder.createInfoAnnotation(refNameElement, null);
-
-    if (member instanceof PsiField) {
-      annotation.setTextAttributes(isStatic ? DefaultHighlighter.STATIC_FIELD : DefaultHighlighter.INSTANCE_FIELD);
-    }
-    else if (member instanceof GrAccessorMethod) {
-      annotation.setTextAttributes(isStatic ? DefaultHighlighter.STATIC_PROPERTY_REFERENCE : DefaultHighlighter.INSTANCE_PROPERTY_REFERENCE);
-    }
-    else if (member instanceof PsiMethod) {
-      if (GroovyPropertyUtils.isSimplePropertyAccessor((PsiMethod)member)) {
-        annotation.setTextAttributes(isStatic ? DefaultHighlighter.STATIC_PROPERTY_REFERENCE : DefaultHighlighter.INSTANCE_PROPERTY_REFERENCE);
-      }
-      else {
-        annotation.setTextAttributes(isStatic ? DefaultHighlighter.STATIC_METHOD_ACCESS : DefaultHighlighter.METHOD_CALL);
-      }
-    }
-    else if (member instanceof PsiTypeParameter) {
-      highlightTypeParameterReference(holder, refExpr);
-
-    }
-    else if (member instanceof PsiClass) {
-      highlightClassReference(holder, refExpr);
-    }
-  }
-=======
->>>>>>> 4b94dc25
 
   public static boolean isDeclarationAssignment(GrReferenceExpression refExpr) {
     if (isAssignmentLhs(refExpr)) {
@@ -2060,55 +2015,6 @@
     return parent instanceof GrExtendsClause && !(parent.getParent() instanceof GrInterfaceDefinition);
   }
 
-<<<<<<< HEAD
-
-  private static void highlightMember(AnnotationHolder holder, GrMember member) {
-    if (member instanceof GrField) {
-      GrField field = (GrField)member;
-      PsiElement identifier = field.getNameIdentifierGroovy();
-      final boolean isStatic = field.hasModifierProperty(PsiModifier.STATIC);
-      holder.createInfoAnnotation(identifier, null).setTextAttributes(
-        isStatic ? DefaultHighlighter.STATIC_FIELD : DefaultHighlighter.INSTANCE_FIELD);
-    }
-  }
-
-  private static void highlightAnnotation(AnnotationHolder holder, PsiElement refElement, GroovyResolveResult result) {
-    PsiElement element = result.getElement();
-    PsiElement parent = refElement.getParent();
-    if (element instanceof PsiClass) {
-      if (((PsiClass)element).isAnnotationType() && !(parent instanceof GrImportStatement)) {
-        final TextRange range = refElement.getTextRange();
-        Annotation annotation = holder.createInfoAnnotation(new TextRange(range.getStartOffset() - 1, range.getEndOffset()), null);
-        annotation.setTextAttributes(DefaultHighlighter.ANNOTATION);
-        GroovyPsiElement context = result.getCurrentFileResolveContext();
-        if (context instanceof GrImportStatement) {
-          final GrCodeReferenceElement importReference = ((GrImportStatement)context).getImportReference();
-          LOG.assertTrue(importReference != null);
-          annotation = holder.createInfoAnnotation(importReference, null);
-          annotation.setTextAttributes(DefaultHighlighter.ANNOTATION);
-        }
-      }
-      else if (element instanceof PsiTypeParameter) {
-        highlightTypeParameterReference(holder, refElement);
-      }
-      else {
-        highlightClassReference(holder, refElement);
-      }
-    }
-  }
-
-  private static void highlightTypeParameterReference(AnnotationHolder holder, PsiElement element) {
-    final Annotation annotation = holder.createInfoAnnotation(element, null);
-    annotation.setTextAttributes(DefaultHighlighter.TYPE_PARAMETER);
-  }
-
-  private static void highlightClassReference(AnnotationHolder holder, PsiElement classReference) {
-    final Annotation annotation = holder.createInfoAnnotation(classReference, null);
-    annotation.setTextAttributes(DefaultHighlighter.CLASS_REFERENCE);
-  }
-
-=======
->>>>>>> 4b94dc25
   public static class DuplicateVariablesProcessor extends PropertyResolverProcessor {
     private boolean myBorderPassed;
     private final boolean myHasVisibilityModifier;
