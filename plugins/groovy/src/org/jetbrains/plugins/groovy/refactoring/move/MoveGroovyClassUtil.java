--- conflicted
+++ resolved
@@ -89,12 +89,6 @@
           final PsiDocComment createdDocComment = created.getDocComment();
           if (createdDocComment != null) {
             createdDocComment.replace(docComment);
-<<<<<<< HEAD
-          }
-          else {
-            created.getContainingFile().addBefore(docComment, created);
-=======
->>>>>>> dd4d519f
           }
           else {
             created.getContainingFile().addBefore(docComment, created);
