--- conflicted
+++ resolved
@@ -60,10 +60,7 @@
   public void testAnonymous() {doTest();}
   public void testSomeCatches() {doTest();}
   public void testOrInReturn() {doTest();}
-<<<<<<< HEAD
-=======
   public void testInString() {doTest();}
->>>>>>> 4b94dc25
 
   public void doTest() {
     final List<String> input = TestUtils.readInput(getTestDataPath() + getTestName(true) + ".test");
