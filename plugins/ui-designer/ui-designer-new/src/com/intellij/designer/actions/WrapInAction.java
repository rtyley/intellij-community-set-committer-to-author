--- conflicted
+++ resolved
@@ -1,208 +1,104 @@
-<<<<<<< HEAD
-/*
- * Copyright 2000-2012 JetBrains s.r.o.
- *
- * Licensed under the Apache License, Version 2.0 (the "License");
- * you may not use this file except in compliance with the License.
- * You may obtain a copy of the License at
- *
- * http://www.apache.org/licenses/LICENSE-2.0
- *
- * Unless required by applicable law or agreed to in writing, software
- * distributed under the License is distributed on an "AS IS" BASIS,
- * WITHOUT WARRANTIES OR CONDITIONS OF ANY KIND, either express or implied.
- * See the License for the specific language governing permissions and
- * limitations under the License.
- */
-package com.intellij.designer.actions;
-
-import com.intellij.designer.designSurface.DesignerEditorPanel;
-import com.intellij.designer.designSurface.EditableArea;
-import com.intellij.designer.model.MetaModel;
-import com.intellij.designer.model.RadComponent;
-import com.intellij.designer.model.RadLayout;
-import com.intellij.designer.model.WrapInProvider;
-import com.intellij.openapi.actionSystem.AnAction;
-import com.intellij.openapi.actionSystem.AnActionEvent;
-import com.intellij.openapi.actionSystem.DefaultActionGroup;
-import com.intellij.util.ThrowableRunnable;
-
-import java.util.List;
-import java.util.Set;
-
-/**
- * @author Alexander Lobas
- */
-public class WrapInAction extends AnAction {
-  private final DesignerEditorPanel myDesigner;
-  private final EditableArea myArea;
-  private final WrapInProvider myProvider;
-  private final RadComponent myParent;
-  private final List<RadComponent> myComponents;
-  private final MetaModel myTarget;
-
-  public WrapInAction(DesignerEditorPanel designer,
-                      EditableArea area,
-                      WrapInProvider provider,
-                      RadComponent parent,
-                      List<RadComponent> components,
-                      MetaModel target) {
-    super(target.getTag(), null, target.getIcon());
-    myDesigner = designer;
-    myArea = area;
-    myProvider = provider;
-    myParent = parent;
-    myComponents = components;
-    myTarget = target;
-  }
-
-  @Override
-  public void actionPerformed(AnActionEvent e) {
-    myDesigner.getToolProvider().execute(new ThrowableRunnable<Exception>() {
-      @Override
-      public void run() throws Exception {
-        myArea.select(myProvider.wrapIn(myParent, myComponents, myTarget));
-      }
-    }, "Run Wrap In action", true);
-  }
-
-  public static void fill(DesignerEditorPanel designer, DefaultActionGroup group, EditableArea area) {
-    List<RadComponent> selection = area.getSelection();
-    if (selection.isEmpty()) {
-      return;
-    }
-
-    Set<RadComponent> parents = RadComponent.getParents(selection);
-    if (parents.size() != 1) {
-      return;
-    }
-
-    RadComponent parent = parents.iterator().next();
-    RadLayout layout = parent.getLayout();
-    if (layout != null && !layout.isWrapIn(selection)) {
-      return;
-    }
-
-    WrapInProvider provider = designer.getWrapInProvider();
-    if (provider == null) {
-      return;
-    }
-
-    List<MetaModel> models = provider.getModels();
-    if (models.isEmpty()) {
-      return;
-    }
-
-    DefaultActionGroup wrapGroup = new DefaultActionGroup("Wrap In", true);
-    for (MetaModel wrapModel : models) {
-      wrapGroup.add(new WrapInAction(designer, area, provider, parent, selection, wrapModel));
-    }
-
-    group.add(wrapGroup);
-  }
-=======
-/*
- * Copyright 2000-2012 JetBrains s.r.o.
- *
- * Licensed under the Apache License, Version 2.0 (the "License");
- * you may not use this file except in compliance with the License.
- * You may obtain a copy of the License at
- *
- * http://www.apache.org/licenses/LICENSE-2.0
- *
- * Unless required by applicable law or agreed to in writing, software
- * distributed under the License is distributed on an "AS IS" BASIS,
- * WITHOUT WARRANTIES OR CONDITIONS OF ANY KIND, either express or implied.
- * See the License for the specific language governing permissions and
- * limitations under the License.
- */
-package com.intellij.designer.actions;
-
-import com.intellij.designer.designSurface.DesignerEditorPanel;
-import com.intellij.designer.designSurface.EditableArea;
-import com.intellij.designer.model.MetaModel;
-import com.intellij.designer.model.RadComponent;
-import com.intellij.designer.model.RadLayout;
-import com.intellij.designer.model.WrapInProvider;
-import com.intellij.openapi.actionSystem.AnAction;
-import com.intellij.openapi.actionSystem.AnActionEvent;
-import com.intellij.openapi.actionSystem.DefaultActionGroup;
-import com.intellij.util.ThrowableRunnable;
-
-import java.util.List;
-import java.util.Set;
-
-/**
- * @author Alexander Lobas
- */
-public class WrapInAction extends AnAction {
-  private final DesignerEditorPanel myDesigner;
-  private final EditableArea myArea;
-  private final WrapInProvider myProvider;
-  private final RadComponent myParent;
-  private final List<RadComponent> myComponents;
-  private final MetaModel myTarget;
-
-  public WrapInAction(DesignerEditorPanel designer,
-                      EditableArea area,
-                      WrapInProvider provider,
-                      RadComponent parent,
-                      List<RadComponent> components,
-                      MetaModel target) {
-    super(target.getTag(), null, target.getIcon());
-    myDesigner = designer;
-    myArea = area;
-    myProvider = provider;
-    myParent = parent;
-    myComponents = components;
-    myTarget = target;
-  }
-
-  @Override
-  public void actionPerformed(AnActionEvent e) {
-    myDesigner.getToolProvider().execute(new ThrowableRunnable<Exception>() {
-      @Override
-      public void run() throws Exception {
-        myArea.select(myProvider.wrapIn(myParent, myComponents, myTarget));
-      }
-    }, "Run Wrap In action", true);
-  }
-
-  public static void fill(DesignerEditorPanel designer, DefaultActionGroup group, EditableArea area) {
-    List<RadComponent> selection = area.getSelection();
-    if (selection.isEmpty()) {
-      return;
-    }
-
-    Set<RadComponent> parents = RadComponent.getParents(selection);
-    if (parents.size() != 1) {
-      return;
-    }
-
-    RadComponent parent = parents.iterator().next();
-    if (selection.size() > 1) {
-      RadLayout layout = parent.getLayout();
-      if (layout != null && !layout.isWrapIn(selection)) {
-        return;
-      }
-    }
-
-    WrapInProvider provider = designer.getWrapInProvider();
-    if (provider == null) {
-      return;
-    }
-
-    List<MetaModel> models = provider.getModels();
-    if (models.isEmpty()) {
-      return;
-    }
-
-    DefaultActionGroup wrapGroup = new DefaultActionGroup("Wrap In", true);
-    for (MetaModel wrapModel : models) {
-      wrapGroup.add(new WrapInAction(designer, area, provider, parent, selection, wrapModel));
-    }
-
-    //group.add(wrapGroup); // XXX
-  }
->>>>>>> fa962b64
+/*
+ * Copyright 2000-2012 JetBrains s.r.o.
+ *
+ * Licensed under the Apache License, Version 2.0 (the "License");
+ * you may not use this file except in compliance with the License.
+ * You may obtain a copy of the License at
+ *
+ * http://www.apache.org/licenses/LICENSE-2.0
+ *
+ * Unless required by applicable law or agreed to in writing, software
+ * distributed under the License is distributed on an "AS IS" BASIS,
+ * WITHOUT WARRANTIES OR CONDITIONS OF ANY KIND, either express or implied.
+ * See the License for the specific language governing permissions and
+ * limitations under the License.
+ */
+package com.intellij.designer.actions;
+
+import com.intellij.designer.designSurface.DesignerEditorPanel;
+import com.intellij.designer.designSurface.EditableArea;
+import com.intellij.designer.model.MetaModel;
+import com.intellij.designer.model.RadComponent;
+import com.intellij.designer.model.RadLayout;
+import com.intellij.designer.model.WrapInProvider;
+import com.intellij.openapi.actionSystem.AnAction;
+import com.intellij.openapi.actionSystem.AnActionEvent;
+import com.intellij.openapi.actionSystem.DefaultActionGroup;
+import com.intellij.util.ThrowableRunnable;
+
+import java.util.List;
+import java.util.Set;
+
+/**
+ * @author Alexander Lobas
+ */
+public class WrapInAction extends AnAction {
+  private final DesignerEditorPanel myDesigner;
+  private final EditableArea myArea;
+  private final WrapInProvider myProvider;
+  private final RadComponent myParent;
+  private final List<RadComponent> myComponents;
+  private final MetaModel myTarget;
+
+  public WrapInAction(DesignerEditorPanel designer,
+                      EditableArea area,
+                      WrapInProvider provider,
+                      RadComponent parent,
+                      List<RadComponent> components,
+                      MetaModel target) {
+    super(target.getTag(), null, target.getIcon());
+    myDesigner = designer;
+    myArea = area;
+    myProvider = provider;
+    myParent = parent;
+    myComponents = components;
+    myTarget = target;
+  }
+
+  @Override
+  public void actionPerformed(AnActionEvent e) {
+    myDesigner.getToolProvider().execute(new ThrowableRunnable<Exception>() {
+      @Override
+      public void run() throws Exception {
+        myArea.select(myProvider.wrapIn(myParent, myComponents, myTarget));
+      }
+    }, "Run Wrap In action", true);
+  }
+
+  public static void fill(DesignerEditorPanel designer, DefaultActionGroup group, EditableArea area) {
+    List<RadComponent> selection = area.getSelection();
+    if (selection.isEmpty()) {
+      return;
+    }
+
+    Set<RadComponent> parents = RadComponent.getParents(selection);
+    if (parents.size() != 1) {
+      return;
+    }
+
+    RadComponent parent = parents.iterator().next();
+    if (selection.size() > 1) {
+      RadLayout layout = parent.getLayout();
+      if (layout != null && !layout.isWrapIn(selection)) {
+        return;
+      }
+    }
+
+    WrapInProvider provider = designer.getWrapInProvider();
+    if (provider == null) {
+      return;
+    }
+
+    List<MetaModel> models = provider.getModels();
+    if (models.isEmpty()) {
+      return;
+    }
+
+    DefaultActionGroup wrapGroup = new DefaultActionGroup("Wrap In", true);
+    for (MetaModel wrapModel : models) {
+      wrapGroup.add(new WrapInAction(designer, area, provider, parent, selection, wrapModel));
+    }
+
+    //group.add(wrapGroup); // XXX
+  }
 }